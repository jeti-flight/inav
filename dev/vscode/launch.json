{
    // Use IntelliSense to learn about possible attributes.
    // Hover to view descriptions of existing attributes.
    // For more information, visit: https://go.microsoft.com/fwlink/?linkid=830387

    // ******* INAV ********
    // Define the following values in settings.json
    //      - BUILD_DIR: Relative path to the build directory
    //      - TARGET: Target name that you want to launch

    "version": "0.2.0",
    "configurations": [
        {
            "name": "Cortex Debug",
            "cwd": "${workspaceRoot}",
            "executable": "${config:BUILD_DIR}/bin/${config:TARGET}.elf",
            "request": "launch",
            "type": "cortex-debug",
            "servertype": "openocd",
            "device": "${config:TARGET}",
            "configFiles": [
                "${config:BUILD_DIR}/openocd/${config:TARGET}.cfg"
            ],
            "preLaunchTask": "openocd-debug-prepare",
<<<<<<< HEAD
            "svdFile": "./obj/main/${config:TARGET}/svd.svd"
=======
            "svdFile": "${config:BUILD_DIR}/svd/${config:TARGET}.svd",
>>>>>>> 7ad9b4c4
        }
    ]
}<|MERGE_RESOLUTION|>--- conflicted
+++ resolved
@@ -22,11 +22,7 @@
                 "${config:BUILD_DIR}/openocd/${config:TARGET}.cfg"
             ],
             "preLaunchTask": "openocd-debug-prepare",
-<<<<<<< HEAD
-            "svdFile": "./obj/main/${config:TARGET}/svd.svd"
-=======
             "svdFile": "${config:BUILD_DIR}/svd/${config:TARGET}.svd",
->>>>>>> 7ad9b4c4
         }
     ]
 }