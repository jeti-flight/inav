/*
 * This file is part of Cleanflight.
 *
 * Cleanflight is free software: you can redistribute it and/or modify
 * it under the terms of the GNU General Public License as published by
 * the Free Software Foundation, either version 3 of the License, or
 * (at your option) any later version.
 *
 * Cleanflight is distributed in the hope that it will be useful,
 * but WITHOUT ANY WARRANTY; without even the implied warranty of
 * MERCHANTABILITY or FITNESS FOR A PARTICULAR PURPOSE.  See the
 * GNU General Public License for more details.
 *
 * You should have received a copy of the GNU General Public License
 * along with Cleanflight.  If not, see <http://www.gnu.org/licenses/>.
 */

#include <stdbool.h>
#include <stdint.h>
#include <string.h>

#include "platform.h"

#include "build/debug.h"

#include "common/axis.h"
#include "common/filter.h"
#include "common/maths.h"
#include "common/utils.h"
#include "common/global_functions.h"

#include "config/feature.h"
#include "config/parameter_group.h"
#include "config/parameter_group_ids.h"

#include "drivers/pwm_output.h"
#include "drivers/pwm_mapping.h"
#include "drivers/time.h"

#include "fc/config.h"
#include "fc/rc_controls.h"
#include "fc/rc_modes.h"
#include "fc/runtime_config.h"

#include "flight/failsafe.h"
#include "flight/imu.h"
#include "flight/mixer.h"
#include "flight/pid.h"
#include "flight/servos.h"

#include "navigation/navigation.h"

#include "rx/rx.h"

#include "sensors/battery.h"

FASTRAM int16_t motor[MAX_SUPPORTED_MOTORS];
FASTRAM int16_t motor_disarmed[MAX_SUPPORTED_MOTORS];
static float motorMixRange;
static float mixerScale = 1.0f;
static EXTENDED_FASTRAM motorMixer_t currentMixer[MAX_SUPPORTED_MOTORS];
static EXTENDED_FASTRAM uint8_t motorCount = 0;
EXTENDED_FASTRAM int mixerThrottleCommand;
static EXTENDED_FASTRAM int throttleIdleValue = 0; 

PG_REGISTER_WITH_RESET_TEMPLATE(reversibleMotorsConfig_t, reversibleMotorsConfig, PG_REVERSIBLE_MOTORS_CONFIG, 0);

PG_RESET_TEMPLATE(reversibleMotorsConfig_t, reversibleMotorsConfig,
    .deadband_low = 1406,
    .deadband_high = 1514,
    .neutral = 1460
);

PG_REGISTER_WITH_RESET_TEMPLATE(mixerConfig_t, mixerConfig, PG_MIXER_CONFIG, 2);

PG_RESET_TEMPLATE(mixerConfig_t, mixerConfig,
    .yaw_motor_direction = 1,
    .platformType = PLATFORM_MULTIROTOR,
    .hasFlaps = false,
    .appliedMixerPreset = -1, //This flag is not available in CLI and used by Configurator only
    .fwMinThrottleDownPitchAngle = 0
);

#ifdef BRUSHED_MOTORS
#define DEFAULT_PWM_PROTOCOL    PWM_TYPE_BRUSHED
#define DEFAULT_PWM_RATE        16000
#else
#define DEFAULT_PWM_PROTOCOL    PWM_TYPE_STANDARD
#define DEFAULT_PWM_RATE        400
#endif

#define DEFAULT_MAX_THROTTLE    1850

PG_REGISTER_WITH_RESET_TEMPLATE(motorConfig_t, motorConfig, PG_MOTOR_CONFIG, 5);

PG_RESET_TEMPLATE(motorConfig_t, motorConfig,
    .motorPwmProtocol = DEFAULT_PWM_PROTOCOL,
    .motorPwmRate = DEFAULT_PWM_RATE,
    .maxthrottle = DEFAULT_MAX_THROTTLE,
    .mincommand = 1000, 
    .motorAccelTimeMs = 0,
    .motorDecelTimeMs = 0,
    .throttleIdle = 15.0f,
    .throttleScale = 1.0f,
    .motorPoleCount = 14            // Most brushless motors that we use are 14 poles
);

PG_REGISTER_ARRAY(motorMixer_t, MAX_SUPPORTED_MOTORS, primaryMotorMixer, PG_MOTOR_MIXER, 0);

typedef void (*motorRateLimitingApplyFnPtr)(const float dT);
static EXTENDED_FASTRAM motorRateLimitingApplyFnPtr motorRateLimitingApplyFn;

int getThrottleIdleValue(void)
{
    if (!throttleIdleValue) {
        throttleIdleValue = motorConfig()->mincommand + (((motorConfig()->maxthrottle - motorConfig()->mincommand) / 100.0f) * motorConfig()->throttleIdle);
    }

    return throttleIdleValue;
}

static void computeMotorCount(void)
{
    motorCount = 0;
    for (int i = 0; i < MAX_SUPPORTED_MOTORS; i++) {
        // check if done
        if (primaryMotorMixer(i)->throttle == 0.0f) {
            break;
        }
        motorCount++;
    }
}

uint8_t FAST_CODE NOINLINE getMotorCount(void) {
    return motorCount;
}

float getMotorMixRange(void)
{
    return motorMixRange;
}

bool mixerIsOutputSaturated(void)
{
    return motorMixRange >= 1.0f;
}

void mixerUpdateStateFlags(void)
{
<<<<<<< HEAD
    // set flag that we're on something with wings or a land/water vehicle
    if (
        mixerConfig()->platformType == PLATFORM_AIRPLANE ||
        mixerConfig()->platformType == PLATFORM_ROVER ||
        mixerConfig()->platformType == PLATFORM_BOAT ||
        mixerConfig()->platformType == PLATFORM_OTHER
    ) {
        ENABLE_STATE(FIXED_WING); //This is not entirely true, but much closer to reality than not using FIXED_WING mode
    } else {
        DISABLE_STATE(FIXED_WING);
    }
=======
    DISABLE_STATE(FIXED_WING_LEGACY);
    DISABLE_STATE(MULTIROTOR);
    DISABLE_STATE(ROVER);
    DISABLE_STATE(BOAT);
    DISABLE_STATE(AIRPLANE);
    DISABLE_STATE(MOVE_FORWARD_ONLY);

    if (mixerConfig()->platformType == PLATFORM_AIRPLANE) {
        ENABLE_STATE(FIXED_WING_LEGACY);
        ENABLE_STATE(AIRPLANE);
        ENABLE_STATE(ALTITUDE_CONTROL);
        ENABLE_STATE(MOVE_FORWARD_ONLY);
    } if (mixerConfig()->platformType == PLATFORM_ROVER) {
        ENABLE_STATE(ROVER);
        ENABLE_STATE(FIXED_WING_LEGACY);
        ENABLE_STATE(MOVE_FORWARD_ONLY);
    } if (mixerConfig()->platformType == PLATFORM_BOAT) {
        ENABLE_STATE(BOAT);
        ENABLE_STATE(FIXED_WING_LEGACY);
        ENABLE_STATE(MOVE_FORWARD_ONLY);
    } else if (mixerConfig()->platformType == PLATFORM_MULTIROTOR) {
        ENABLE_STATE(MULTIROTOR);
        ENABLE_STATE(ALTITUDE_CONTROL);
    } else if (mixerConfig()->platformType == PLATFORM_TRICOPTER) {
        ENABLE_STATE(MULTIROTOR);
        ENABLE_STATE(ALTITUDE_CONTROL);
    } else if (mixerConfig()->platformType == PLATFORM_HELICOPTER) {
        ENABLE_STATE(MULTIROTOR);
        ENABLE_STATE(ALTITUDE_CONTROL);
    } 
>>>>>>> 64342728

    if (mixerConfig()->hasFlaps) {
        ENABLE_STATE(FLAPERON_AVAILABLE);
    } else {
        DISABLE_STATE(FLAPERON_AVAILABLE);
    }
}

void nullMotorRateLimiting(const float dT)
{
    UNUSED(dT);
}

void applyMotorRateLimiting(const float dT)
{
    static float motorPrevious[MAX_SUPPORTED_MOTORS] = { 0 };

    if (feature(FEATURE_REVERSIBLE_MOTORS)) {
        // FIXME: Don't apply rate limiting in 3D mode
        for (int i = 0; i < motorCount; i++) {
            motorPrevious[i] = motor[i];
        }
    }
    else {
        // Calculate max motor step
        const uint16_t motorRange = motorConfig()->maxthrottle - throttleIdleValue;
        const float motorMaxInc = (motorConfig()->motorAccelTimeMs == 0) ? 2000 : motorRange * dT / (motorConfig()->motorAccelTimeMs * 1e-3f);
        const float motorMaxDec = (motorConfig()->motorDecelTimeMs == 0) ? 2000 : motorRange * dT / (motorConfig()->motorDecelTimeMs * 1e-3f);

        for (int i = 0; i < motorCount; i++) {
            // Apply motor rate limiting
            motorPrevious[i] = constrainf(motor[i], motorPrevious[i] - motorMaxDec, motorPrevious[i] + motorMaxInc);

            // Handle throttle below min_throttle (motor start/stop)
            if (motorPrevious[i] < throttleIdleValue) {
                if (motor[i] < throttleIdleValue) {
                    motorPrevious[i] = motor[i];
                }
                else {
                    motorPrevious[i] = throttleIdleValue;
                }
            }
        }
    }

    // Update motor values
    for (int i = 0; i < motorCount; i++) {
        motor[i] = motorPrevious[i];
    }
}

void mixerInit(void)
{
    computeMotorCount();
    loadPrimaryMotorMixer();
    // in 3D mode, mixer gain has to be halved
    if (feature(FEATURE_REVERSIBLE_MOTORS)) {
        mixerScale = 0.5f;
    }

    mixerResetDisarmedMotors();

    if (motorConfig()->motorAccelTimeMs || motorConfig()->motorDecelTimeMs) {
        motorRateLimitingApplyFn = applyMotorRateLimiting;
    } else {
        motorRateLimitingApplyFn = nullMotorRateLimiting;
    }
}

void mixerResetDisarmedMotors(void)
{
    // set disarmed motor values
    for (int i = 0; i < MAX_SUPPORTED_MOTORS; i++) {
        motor_disarmed[i] = feature(FEATURE_REVERSIBLE_MOTORS) ? reversibleMotorsConfig()->neutral : motorConfig()->mincommand;
    }
}

void FAST_CODE NOINLINE writeMotors(void)
{
    for (int i = 0; i < motorCount; i++) {
        uint16_t motorValue;

#ifdef USE_DSHOT
        // If we use DSHOT we need to convert motorValue to DSHOT ranges
        if (isMotorProtocolDigital()) {

            if (feature(FEATURE_REVERSIBLE_MOTORS)) {
                if (motor[i] >= throttleIdleValue && motor[i] <= reversibleMotorsConfig()->deadband_low) {
                    motorValue = scaleRangef(motor[i], motorConfig()->mincommand, reversibleMotorsConfig()->deadband_low, DSHOT_3D_DEADBAND_LOW, DSHOT_MIN_THROTTLE);
                    motorValue = constrain(motorValue, DSHOT_MIN_THROTTLE, DSHOT_3D_DEADBAND_LOW);
                }
                else if (motor[i] >= reversibleMotorsConfig()->deadband_high && motor[i] <= motorConfig()->maxthrottle) {
                    motorValue = scaleRangef(motor[i], reversibleMotorsConfig()->deadband_high, motorConfig()->maxthrottle, DSHOT_3D_DEADBAND_HIGH, DSHOT_MAX_THROTTLE);
                    motorValue = constrain(motorValue, DSHOT_3D_DEADBAND_HIGH, DSHOT_MAX_THROTTLE);
                }
                else {
                    motorValue = DSHOT_DISARM_COMMAND;
                }
            }
            else {
                if (motor[i] < throttleIdleValue) {    // motor disarmed
                    motorValue = DSHOT_DISARM_COMMAND;
                }
                else {
                    motorValue = scaleRangef(motor[i], motorConfig()->mincommand, motorConfig()->maxthrottle, DSHOT_MIN_THROTTLE, DSHOT_MAX_THROTTLE);
                    motorValue = constrain(motorValue, DSHOT_MIN_THROTTLE, DSHOT_MAX_THROTTLE);
                }
            }
        }
        else {
            motorValue = motor[i];
        }
#else
        // We don't define USE_DSHOT
        motorValue = motor[i];
#endif

        pwmWriteMotor(i, motorValue);
    }
}

void writeAllMotors(int16_t mc)
{
    // Sends commands to all motors
    for (int i = 0; i < motorCount; i++) {
        motor[i] = mc;
    }
    writeMotors();
}

void stopMotors(void)
{
    writeAllMotors(feature(FEATURE_REVERSIBLE_MOTORS) ? reversibleMotorsConfig()->neutral : motorConfig()->mincommand);

    delay(50); // give the timers and ESCs a chance to react.
}

void stopPwmAllMotors(void)
{
    pwmShutdownPulsesForAllMotors(motorCount);
}

void FAST_CODE NOINLINE mixTable(const float dT)
{
    int16_t input[3];   // RPY, range [-500:+500]
    // Allow direct stick input to motors in passthrough mode on airplanes
    if (STATE(FIXED_WING_LEGACY) && FLIGHT_MODE(MANUAL_MODE)) {
        // Direct passthru from RX
        input[ROLL] = rcCommand[ROLL];
        input[PITCH] = rcCommand[PITCH];
        input[YAW] = rcCommand[YAW];
    }
    else {
        input[ROLL] = axisPID[ROLL];
        input[PITCH] = axisPID[PITCH];
        input[YAW] = axisPID[YAW];
    }

    // Initial mixer concept by bdoiron74 reused and optimized for Air Mode
    int16_t rpyMix[MAX_SUPPORTED_MOTORS];
    int16_t rpyMixMax = 0; // assumption: symetrical about zero.
    int16_t rpyMixMin = 0;

    // motors for non-servo mixes
    for (int i = 0; i < motorCount; i++) {
        rpyMix[i] =
            (input[PITCH] * currentMixer[i].pitch +
            input[ROLL] * currentMixer[i].roll +
            -mixerConfig()->yaw_motor_direction * input[YAW] * currentMixer[i].yaw) * mixerScale;

        if (rpyMix[i] > rpyMixMax) rpyMixMax = rpyMix[i];
        if (rpyMix[i] < rpyMixMin) rpyMixMin = rpyMix[i];
    }

    int16_t rpyMixRange = rpyMixMax - rpyMixMin;
    int16_t throttleRange;
    int16_t throttleMin, throttleMax;
    static int16_t throttlePrevious = 0;   // Store the last throttle direction for deadband transitions

    // Find min and max throttle based on condition.
#ifdef USE_GLOBAL_FUNCTIONS
    if (GLOBAL_FUNCTION_FLAG(GLOBAL_FUNCTION_FLAG_OVERRIDE_THROTTLE)) {
        throttleMin = throttleIdleValue;
        throttleMax = motorConfig()->maxthrottle;
        mixerThrottleCommand = constrain(globalFunctionValues[GLOBAL_FUNCTION_ACTION_OVERRIDE_THROTTLE], throttleMin, throttleMax); 
    } else
#endif
    if (feature(FEATURE_REVERSIBLE_MOTORS)) {
        if (!ARMING_FLAG(ARMED)) throttlePrevious = PWM_RANGE_MIDDLE; // When disarmed set to mid_rc. It always results in positive direction after arming.

        if ((rcCommand[THROTTLE] <= (PWM_RANGE_MIDDLE - rcControlsConfig()->mid_throttle_deadband))) { // Out of band handling
            throttleMax = reversibleMotorsConfig()->deadband_low;
            throttleMin = throttleIdleValue;
            throttlePrevious = mixerThrottleCommand = rcCommand[THROTTLE];
        } else if (rcCommand[THROTTLE] >= (PWM_RANGE_MIDDLE + rcControlsConfig()->mid_throttle_deadband)) { // Positive handling
            throttleMax = motorConfig()->maxthrottle;
            throttleMin = reversibleMotorsConfig()->deadband_high;
            throttlePrevious = mixerThrottleCommand = rcCommand[THROTTLE];
        } else if ((throttlePrevious <= (PWM_RANGE_MIDDLE - rcControlsConfig()->mid_throttle_deadband)))  { // Deadband handling from negative to positive
            mixerThrottleCommand = throttleMax = reversibleMotorsConfig()->deadband_low;
            throttleMin = throttleIdleValue;
        } else {  // Deadband handling from positive to negative
            throttleMax = motorConfig()->maxthrottle;
            mixerThrottleCommand = throttleMin = reversibleMotorsConfig()->deadband_high;
        }
    } else {
        mixerThrottleCommand = rcCommand[THROTTLE];
        throttleMin = throttleIdleValue;
        throttleMax = motorConfig()->maxthrottle;

        // Throttle scaling to limit max throttle when battery is full
    #ifdef USE_GLOBAL_FUNCTIONS
        mixerThrottleCommand = ((mixerThrottleCommand - throttleMin) * getThrottleScale(motorConfig()->throttleScale)) + throttleMin;
    #else
        mixerThrottleCommand = ((mixerThrottleCommand - throttleMin) * motorConfig()->throttleScale) + throttleMin;
    #endif
        // Throttle compensation based on battery voltage
        if (feature(FEATURE_THR_VBAT_COMP) && isAmperageConfigured() && feature(FEATURE_VBAT)) {                
            mixerThrottleCommand = MIN(throttleMin + (mixerThrottleCommand - throttleMin) * calculateThrottleCompensationFactor(), throttleMax);
        }
    }

    throttleRange = throttleMax - throttleMin;

    #define THROTTLE_CLIPPING_FACTOR    0.33f
    motorMixRange = (float)rpyMixRange / (float)throttleRange;
    if (motorMixRange > 1.0f) {
        for (int i = 0; i < motorCount; i++) {
            rpyMix[i] /= motorMixRange;
        }

        // Allow some clipping on edges to soften correction response
        throttleMin = throttleMin + (throttleRange / 2) - (throttleRange * THROTTLE_CLIPPING_FACTOR / 2);
        throttleMax = throttleMin + (throttleRange / 2) + (throttleRange * THROTTLE_CLIPPING_FACTOR / 2);
    } else {
        throttleMin = MIN(throttleMin + (rpyMixRange / 2), throttleMin + (throttleRange / 2) - (throttleRange * THROTTLE_CLIPPING_FACTOR / 2));
        throttleMax = MAX(throttleMax - (rpyMixRange / 2), throttleMin + (throttleRange / 2) + (throttleRange * THROTTLE_CLIPPING_FACTOR / 2));
    }

    // Now add in the desired throttle, but keep in a range that doesn't clip adjusted
    // roll/pitch/yaw. This could move throttle down, but also up for those low throttle flips.
    if (ARMING_FLAG(ARMED)) {
        for (int i = 0; i < motorCount; i++) {
            motor[i] = rpyMix[i] + constrain(mixerThrottleCommand * currentMixer[i].throttle, throttleMin, throttleMax);

            if (failsafeIsActive()) {
                motor[i] = constrain(motor[i], motorConfig()->mincommand, motorConfig()->maxthrottle);
            } else if (feature(FEATURE_REVERSIBLE_MOTORS)) {
                if (throttlePrevious <= (PWM_RANGE_MIDDLE - rcControlsConfig()->mid_throttle_deadband)) {
                    motor[i] = constrain(motor[i], throttleIdleValue, reversibleMotorsConfig()->deadband_low);
                } else {
                    motor[i] = constrain(motor[i], reversibleMotorsConfig()->deadband_high, motorConfig()->maxthrottle);
                }
            } else {
                motor[i] = constrain(motor[i], throttleIdleValue, motorConfig()->maxthrottle);
            }

            // Motor stop handling
            if (ARMING_FLAG(ARMED) && (getMotorStatus() != MOTOR_RUNNING)) {
                if (feature(FEATURE_MOTOR_STOP)) {
                    motor[i] = (feature(FEATURE_REVERSIBLE_MOTORS) ? PWM_RANGE_MIDDLE : motorConfig()->mincommand);
                } else {
                    motor[i] = throttleIdleValue;
                }
            }
        }
    } else {
        for (int i = 0; i < motorCount; i++) {
            motor[i] = motor_disarmed[i];
        }
    }

    /* Apply motor acceleration/deceleration limit */
    motorRateLimitingApplyFn(dT);
}

motorStatus_e getMotorStatus(void)
{
    if (failsafeRequiresMotorStop() || (!failsafeIsActive() && STATE(NAV_MOTOR_STOP_OR_IDLE))) {
        return MOTOR_STOPPED_AUTO;
    }

    if (rxGetChannelValue(THROTTLE) < rxConfig()->mincheck) {
        if ((STATE(FIXED_WING_LEGACY) || !STATE(AIRMODE_ACTIVE)) && (!(navigationIsFlyingAutonomousMode() && navConfig()->general.flags.auto_overrides_motor_stop)) && (!failsafeIsActive())) {
            return MOTOR_STOPPED_USER;
        }
    }

    return MOTOR_RUNNING;
}

void loadPrimaryMotorMixer(void) {
    for (int i = 0; i < MAX_SUPPORTED_MOTORS; i++) {
        currentMixer[i] = *primaryMotorMixer(i);
    }
}<|MERGE_RESOLUTION|>--- conflicted
+++ resolved
@@ -147,19 +147,6 @@
 
 void mixerUpdateStateFlags(void)
 {
-<<<<<<< HEAD
-    // set flag that we're on something with wings or a land/water vehicle
-    if (
-        mixerConfig()->platformType == PLATFORM_AIRPLANE ||
-        mixerConfig()->platformType == PLATFORM_ROVER ||
-        mixerConfig()->platformType == PLATFORM_BOAT ||
-        mixerConfig()->platformType == PLATFORM_OTHER
-    ) {
-        ENABLE_STATE(FIXED_WING); //This is not entirely true, but much closer to reality than not using FIXED_WING mode
-    } else {
-        DISABLE_STATE(FIXED_WING);
-    }
-=======
     DISABLE_STATE(FIXED_WING_LEGACY);
     DISABLE_STATE(MULTIROTOR);
     DISABLE_STATE(ROVER);
@@ -190,7 +177,6 @@
         ENABLE_STATE(MULTIROTOR);
         ENABLE_STATE(ALTITUDE_CONTROL);
     } 
->>>>>>> 64342728
 
     if (mixerConfig()->hasFlaps) {
         ENABLE_STATE(FLAPERON_AVAILABLE);
