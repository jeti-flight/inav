--- conflicted
+++ resolved
@@ -45,13 +45,10 @@
 #define SKIP_CLI_RESOURCES
 #endif
 
-<<<<<<< HEAD
-=======
 #if defined(STM32F4) || defined(STM32F7)
 #define USE_USB_MSC
 #endif
 
->>>>>>> 3a47660e
 #define USE_ADC_AVERAGING
 #define USE_64BIT_TIME
 #define USE_BLACKBOX
