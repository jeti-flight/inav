--- conflicted
+++ resolved
@@ -1465,12 +1465,9 @@
     switch ((navWaypointActions_e)posControl.waypointList[posControl.activeWaypointIndex].action) {
         case NAV_WP_ACTION_WAYPOINT:
             return NAV_FSM_EVENT_SUCCESS;   // NAV_STATE_WAYPOINT_NEXT
-<<<<<<< HEAD
-        
+
         case NAV_WP_ACTION_JUMP:   
             UNREACHABLE();
-=======
->>>>>>> 7ebf950b
 
         case NAV_WP_ACTION_RTH:
             if (posControl.waypointList[posControl.activeWaypointIndex].p1 != 0) {
