/*
 * This file is part of INAV Project.
 *
 * This Source Code Form is subject to the terms of the Mozilla Public
 * License, v. 2.0. If a copy of the MPL was not distributed with this file,
 * You can obtain one at http://mozilla.org/MPL/2.0/.
 *
 * Alternatively, the contents of this file may be used under the terms
 * of the GNU General Public License Version 3, as described below:
 *
 * This file is free software: you may copy, redistribute and/or modify
 * it under the terms of the GNU General Public License as published by the
 * Free Software Foundation, either version 3 of the License, or (at your
 * option) any later version.
 *
 * This file is distributed in the hope that it will be useful, but
 * WITHOUT ANY WARRANTY; without even the implied warranty of
 * MERCHANTABILITY or FITNESS FOR A PARTICULAR PURPOSE. See the GNU General
 * Public License for more details.
 *
 * You should have received a copy of the GNU General Public License
 * along with this program. If not, see http://www.gnu.org/licenses/.
 */

#include <stdbool.h>

#include "config/config_reset.h"
#include "config/parameter_group.h"
#include "config/parameter_group_ids.h"

#include "programming/logic_condition.h"
#include "programming/global_variables.h"
#include "common/utils.h"
#include "rx/rx.h"
#include "common/maths.h"
#include "fc/fc_core.h"
#include "fc/rc_controls.h"
#include "fc/runtime_config.h"
#include "navigation/navigation.h"
#include "sensors/battery.h"
#include "sensors/pitotmeter.h"
#include "flight/imu.h"
#include "flight/pid.h"
#include "drivers/io_port_expander.h"

#include "navigation/navigation.h"
#include "navigation/navigation_private.h"

#include "io/vtx.h"
#include "drivers/vtx_common.h"

PG_REGISTER_ARRAY_WITH_RESET_FN(logicCondition_t, MAX_LOGIC_CONDITIONS, logicConditions, PG_LOGIC_CONDITIONS, 1);

EXTENDED_FASTRAM uint64_t logicConditionsGlobalFlags;
EXTENDED_FASTRAM int logicConditionValuesByType[LOGIC_CONDITION_LAST];

void pgResetFn_logicConditions(logicCondition_t *instance)
{
    for (int i = 0; i < MAX_LOGIC_CONDITIONS; i++) {
        RESET_CONFIG(logicCondition_t, &instance[i],
            .enabled = 0,
            .activatorId = -1,
            .operation = 0,
            .operandA = {
                .type = LOGIC_CONDITION_OPERAND_TYPE_VALUE,
                .value = 0
            },
            .operandB = {
                .type = LOGIC_CONDITION_OPERAND_TYPE_VALUE,
                .value = 0
            },
            .flags = 0
        );
    }
}

logicConditionState_t logicConditionStates[MAX_LOGIC_CONDITIONS];

static int logicConditionCompute(
    int currentVaue,
    logicOperation_e operation,
    int operandA,
    int operandB
) {
    int temporaryValue;
    vtxDeviceCapability_t vtxDeviceCapability;

    switch (operation) {

        case LOGIC_CONDITION_TRUE:
            return true;
            break;

        case LOGIC_CONDITION_EQUAL:
            return operandA == operandB;
            break;

        case LOGIC_CONDITION_GREATER_THAN:
            return operandA > operandB;
            break;

        case LOGIC_CONDITION_LOWER_THAN:
            return operandA < operandB;
            break;

        case LOGIC_CONDITION_LOW:
            return operandA < 1333;
            break;

        case LOGIC_CONDITION_MID:
            return operandA >= 1333 && operandA <= 1666;
            break;

        case LOGIC_CONDITION_HIGH:
            return operandA > 1666;
            break;

        case LOGIC_CONDITION_AND:
            return (operandA && operandB);
            break;

        case LOGIC_CONDITION_OR:
            return (operandA || operandB);
            break;

        case LOGIC_CONDITION_XOR:
            return (operandA != operandB);
            break;

        case LOGIC_CONDITION_NAND:
            return !(operandA && operandB);
            break;

        case LOGIC_CONDITION_NOR:
            return !(operandA || operandB);
            break; 

        case LOGIC_CONDITION_NOT:
            return !operandA;
            break;

        case LOGIC_CONDITION_STICKY:
            // Operand A is activation operator
            if (operandA) {
                return true;
            }
            //Operand B is deactivation operator
            if (operandB) {
                return false;
            }

            //When both operands are not met, keep current value 
            return currentVaue;
            break;

        case LOGIC_CONDITION_GVAR_SET:
            gvSet(operandA, operandB);
            return operandB;
            break;
        
        case LOGIC_CONDITION_GVAR_INC:
            temporaryValue = gvGet(operandA) + operandB;
            gvSet(operandA, temporaryValue);
            return temporaryValue;
            break;

        case LOGIC_CONDITION_GVAR_DEC:
            temporaryValue = gvGet(operandA) - operandB;
            gvSet(operandA, temporaryValue);
            return temporaryValue;
            break;

        case LOGIC_CONDITION_ADD:
            return constrain(operandA + operandB, INT16_MIN, INT16_MAX);
            break;

        case LOGIC_CONDITION_SUB:
            return constrain(operandA - operandB, INT16_MIN, INT16_MAX);
            break;

        case LOGIC_CONDITION_MUL:
            return constrain(operandA * operandB, INT16_MIN, INT16_MAX);
            break;

        case LOGIC_CONDITION_DIV:
            if (operandB != 0) {
                return constrain(operandA / operandB, INT16_MIN, INT16_MAX);
            } else {
                return operandA;
            }
            break;
<<<<<<< HEAD
        
        case LOGIC_CONDITION_OVERRIDE_ARMING_SAFETY:
            LOGIC_CONDITION_GLOBAL_FLAG_ENABLE(LOGIC_CONDITION_GLOBAL_FLAG_OVERRIDE_ARMING_SAFETY);
            return true;
            break;

        case LOGIC_CONDITION_OVERRIDE_THROTTLE_SCALE:
            logicConditionValuesByType[LOGIC_CONDITION_OVERRIDE_THROTTLE_SCALE] = operandA;
            LOGIC_CONDITION_GLOBAL_FLAG_ENABLE(LOGIC_CONDITION_GLOBAL_FLAG_OVERRIDE_THROTTLE_SCALE);
            return true;
            break;

        case LOGIC_CONDITION_SWAP_ROLL_YAW:
            LOGIC_CONDITION_GLOBAL_FLAG_ENABLE(LOGIC_CONDITION_GLOBAL_FLAG_OVERRIDE_SWAP_ROLL_YAW);
            return true;
            break;

        case LOGIC_CONDITION_SET_VTX_POWER_LEVEL:
            if (
                logicConditionValuesByType[LOGIC_CONDITION_SET_VTX_POWER_LEVEL] != operandA && 
                vtxCommonGetDeviceCapability(vtxCommonDevice(), &vtxDeviceCapability)
            ) {
                logicConditionValuesByType[LOGIC_CONDITION_SET_VTX_POWER_LEVEL] = constrain(operandA, VTX_SETTINGS_MIN_POWER, vtxDeviceCapability.powerCount);
                vtxSettingsConfigMutable()->power = logicConditionValuesByType[LOGIC_CONDITION_SET_VTX_POWER_LEVEL];
                return logicConditionValuesByType[LOGIC_CONDITION_SET_VTX_POWER_LEVEL];
            } else {
                return false;
            }
            break;

        case LOGIC_CONDITION_SET_VTX_BAND:
            if (
                logicConditionValuesByType[LOGIC_CONDITION_SET_VTX_BAND] != operandA &&
                vtxCommonGetDeviceCapability(vtxCommonDevice(), &vtxDeviceCapability)
            ) {
                logicConditionValuesByType[LOGIC_CONDITION_SET_VTX_BAND] = constrain(operandA, VTX_SETTINGS_MIN_BAND, VTX_SETTINGS_MAX_BAND);
                vtxSettingsConfigMutable()->band = logicConditionValuesByType[LOGIC_CONDITION_SET_VTX_BAND];
                return logicConditionValuesByType[LOGIC_CONDITION_SET_VTX_BAND];
            } else {
                return false;
            }
            break;
        case LOGIC_CONDITION_SET_VTX_CHANNEL:
            if (
                logicConditionValuesByType[LOGIC_CONDITION_SET_VTX_CHANNEL] != operandA &&
                vtxCommonGetDeviceCapability(vtxCommonDevice(), &vtxDeviceCapability)
            ) {
                logicConditionValuesByType[LOGIC_CONDITION_SET_VTX_CHANNEL] = constrain(operandA, VTX_SETTINGS_MIN_CHANNEL, VTX_SETTINGS_MAX_CHANNEL);
                vtxSettingsConfigMutable()->channel = logicConditionValuesByType[LOGIC_CONDITION_SET_VTX_CHANNEL];
                return logicConditionValuesByType[LOGIC_CONDITION_SET_VTX_CHANNEL];
            } else {
                return false;
            }
            break;
        
        case LOGIC_CONDITION_INVERT_ROLL:
            LOGIC_CONDITION_GLOBAL_FLAG_ENABLE(LOGIC_CONDITION_GLOBAL_FLAG_OVERRIDE_INVERT_ROLL);
            return true;
            break;

        case LOGIC_CONDITION_INVERT_PITCH:
            LOGIC_CONDITION_GLOBAL_FLAG_ENABLE(LOGIC_CONDITION_GLOBAL_FLAG_OVERRIDE_INVERT_PITCH);
            return true;
            break;
        
        case LOGIC_CONDITION_INVERT_YAW:
            LOGIC_CONDITION_GLOBAL_FLAG_ENABLE(LOGIC_CONDITION_GLOBAL_FLAG_OVERRIDE_INVERT_YAW);
            return true;
            break;
        
        case LOGIC_CONDITION_OVERRIDE_THROTTLE:
            logicConditionValuesByType[LOGIC_CONDITION_OVERRIDE_THROTTLE] = operandA;
            LOGIC_CONDITION_GLOBAL_FLAG_ENABLE(LOGIC_CONDITION_GLOBAL_FLAG_OVERRIDE_THROTTLE);
            return operandA;
            break;
        
        case LOGIC_CONDITION_SET_OSD_LAYOUT:
            logicConditionValuesByType[LOGIC_CONDITION_SET_OSD_LAYOUT] = operandA;
            LOGIC_CONDITION_GLOBAL_FLAG_ENABLE(LOGIC_CONDITION_GLOBAL_FLAG_OVERRIDE_OSD_LAYOUT);
            return operandA;
            break;

=======
#ifdef USE_I2C_IO_EXPANDER
        case LOGIC_CONDITION_PORT_SET:
            ioPortExpanderSet((uint8_t)operandA, (uint8_t)operandB);
            return operandB;
            break;
#endif
>>>>>>> f83b54be
        default:
            return false;
            break; 
    }
}

void logicConditionProcess(uint8_t i) {

    const int activatorValue = logicConditionGetValue(logicConditions(i)->activatorId);

    if (logicConditions(i)->enabled && activatorValue) {
        
        /*
         * Process condition only when latch flag is not set
         * Latched LCs can only go from OFF to ON, not the other way
         */
        if (!(logicConditionStates[i].flags & LOGIC_CONDITION_FLAG_LATCH)) {
            const int operandAValue = logicConditionGetOperandValue(logicConditions(i)->operandA.type, logicConditions(i)->operandA.value);
            const int operandBValue = logicConditionGetOperandValue(logicConditions(i)->operandB.type, logicConditions(i)->operandB.value);
            const int newValue = logicConditionCompute(
                logicConditionStates[i].value, 
                logicConditions(i)->operation, 
                operandAValue, 
                operandBValue
            );
        
            logicConditionStates[i].value = newValue;

            /*
             * if value evaluates as true, put a latch on logic condition
             */
            if (logicConditions(i)->flags & LOGIC_CONDITION_FLAG_LATCH && newValue) {
                logicConditionStates[i].flags |= LOGIC_CONDITION_FLAG_LATCH;
            }
        }
    } else {
        logicConditionStates[i].value = false;
    }
}

static int logicConditionGetFlightOperandValue(int operand) {

    switch (operand) {

        case LOGIC_CONDITION_OPERAND_FLIGHT_ARM_TIMER: // in s
            return constrain((uint32_t)getFlightTime(), 0, INT16_MAX);
            break;
        
        case LOGIC_CONDITION_OPERAND_FLIGHT_HOME_DISTANCE: //in m
            return constrain(GPS_distanceToHome, 0, INT16_MAX);
            break;
        
        case LOGIC_CONDITION_OPERAND_FLIGHT_TRIP_DISTANCE: //in m
            return constrain(getTotalTravelDistance() / 100, 0, INT16_MAX);
            break;

        case LOGIC_CONDITION_OPERAND_FLIGHT_RSSI:
            return constrain(getRSSI() * 100 / RSSI_MAX_VALUE, 0, 99);
            break;
        
        case LOGIC_CONDITION_OPERAND_FLIGHT_VBAT: // V / 10
            return getBatteryVoltage();
            break;

        case LOGIC_CONDITION_OPERAND_FLIGHT_CELL_VOLTAGE: // V / 10
            return getBatteryAverageCellVoltage();
            break;
        case LOGIC_CONDITION_OPERAND_FLIGHT_CURRENT: // Amp / 100
            return getAmperage();
            break;
        
        case LOGIC_CONDITION_OPERAND_FLIGHT_MAH_DRAWN: // mAh
            return getMAhDrawn();
            break;

        case LOGIC_CONDITION_OPERAND_FLIGHT_GPS_SATS:
            return gpsSol.numSat;
            break;

        case LOGIC_CONDITION_OPERAND_FLIGHT_GROUD_SPEED: // cm/s
            return gpsSol.groundSpeed;
            break;

        //FIXME align with osdGet3DSpeed
        case LOGIC_CONDITION_OPERAND_FLIGHT_3D_SPEED: // cm/s
            return (int) sqrtf(sq(gpsSol.groundSpeed) + sq((int)getEstimatedActualVelocity(Z)));
            break;

        case LOGIC_CONDITION_OPERAND_FLIGHT_AIR_SPEED: // cm/s
        #ifdef USE_PITOT
            return constrain(pitot.airSpeed, 0, INT16_MAX);
        #else
            return false;
        #endif
            break;

        case LOGIC_CONDITION_OPERAND_FLIGHT_ALTITUDE: // cm
            return constrain(getEstimatedActualPosition(Z), INT16_MIN, INT16_MAX);
            break;

        case LOGIC_CONDITION_OPERAND_FLIGHT_VERTICAL_SPEED: // cm/s
            return constrain(getEstimatedActualVelocity(Z), 0, INT16_MAX);
            break;

        case LOGIC_CONDITION_OPERAND_FLIGHT_TROTTLE_POS: // %
            return (constrain(rcCommand[THROTTLE], PWM_RANGE_MIN, PWM_RANGE_MAX) - PWM_RANGE_MIN) * 100 / (PWM_RANGE_MAX - PWM_RANGE_MIN);
            break;

        case LOGIC_CONDITION_OPERAND_FLIGHT_ATTITUDE_ROLL: // deg
            return constrain(attitude.values.roll / 10, -180, 180);
            break;

        case LOGIC_CONDITION_OPERAND_FLIGHT_ATTITUDE_PITCH: // deg
            return constrain(attitude.values.pitch / 10, -180, 180);
            break;

        case LOGIC_CONDITION_OPERAND_FLIGHT_IS_ARMED: // 0/1
            return ARMING_FLAG(ARMED) ? 1 : 0;
            break;

        case LOGIC_CONDITION_OPERAND_FLIGHT_IS_AUTOLAUNCH: // 0/1
            return (navGetCurrentStateFlags() & NAV_CTL_LAUNCH) ? 1 : 0;
            break; 
        
        case LOGIC_CONDITION_OPERAND_FLIGHT_IS_ALTITUDE_CONTROL: // 0/1
            return (navGetCurrentStateFlags() & NAV_CTL_ALT) ? 1 : 0;
            break; 

        case LOGIC_CONDITION_OPERAND_FLIGHT_IS_POSITION_CONTROL: // 0/1
            return (navGetCurrentStateFlags() & NAV_CTL_POS) ? 1 : 0;
            break; 

        case LOGIC_CONDITION_OPERAND_FLIGHT_IS_EMERGENCY_LANDING: // 0/1
            return (navGetCurrentStateFlags() & NAV_CTL_EMERG) ? 1 : 0;
            break;

        case LOGIC_CONDITION_OPERAND_FLIGHT_IS_RTH: // 0/1
            return (navGetCurrentStateFlags() & NAV_AUTO_RTH) ? 1 : 0;
            break; 

        case LOGIC_CONDITION_OPERAND_FLIGHT_IS_WP: // 0/1
            return (navGetCurrentStateFlags() & NAV_AUTO_WP) ? 1 : 0;
            break; 

        case LOGIC_CONDITION_OPERAND_FLIGHT_IS_LANDING: // 0/1
            return (navGetCurrentStateFlags() & NAV_CTL_LAND) ? 1 : 0;
            break;

        case LOGIC_CONDITION_OPERAND_FLIGHT_IS_FAILSAFE: // 0/1
            return (failsafePhase() == FAILSAFE_RX_LOSS_MONITORING) ? 1 : 0;
            break;
        
        case LOGIC_CONDITION_OPERAND_FLIGHT_STABILIZED_YAW: // 
            return axisPID[YAW];
            break;
        
        case LOGIC_CONDITION_OPERAND_FLIGHT_STABILIZED_ROLL: // 
            return axisPID[ROLL];
            break;
        
        case LOGIC_CONDITION_OPERAND_FLIGHT_STABILIZED_PITCH: // 
            return axisPID[PITCH];
            break;

        default:
            return 0;
            break;
    }
}

static int logicConditionGetFlightModeOperandValue(int operand) {

    switch (operand) {

        case LOGIC_CONDITION_OPERAND_FLIGHT_MODE_FAILSAFE:
            return (bool) FLIGHT_MODE(FAILSAFE_MODE);
            break;

        case LOGIC_CONDITION_OPERAND_FLIGHT_MODE_MANUAL:
            return (bool) FLIGHT_MODE(MANUAL_MODE);
            break;

        case LOGIC_CONDITION_OPERAND_FLIGHT_MODE_RTH:
            return (bool) FLIGHT_MODE(NAV_RTH_MODE);
            break;

        case LOGIC_CONDITION_OPERAND_FLIGHT_MODE_POSHOLD:
            return (bool) FLIGHT_MODE(NAV_POSHOLD_MODE);
            break;

        case LOGIC_CONDITION_OPERAND_FLIGHT_MODE_CRUISE:
            return (bool) FLIGHT_MODE(NAV_CRUISE_MODE);
            break;

        case LOGIC_CONDITION_OPERAND_FLIGHT_MODE_ALTHOLD:
            return (bool) FLIGHT_MODE(NAV_ALTHOLD_MODE);
            break;

        case LOGIC_CONDITION_OPERAND_FLIGHT_MODE_ANGLE:
            return (bool) FLIGHT_MODE(ANGLE_MODE);
            break;

        case LOGIC_CONDITION_OPERAND_FLIGHT_MODE_HORIZON:
            return (bool) FLIGHT_MODE(HORIZON_MODE);
            break;

        case LOGIC_CONDITION_OPERAND_FLIGHT_MODE_AIR:
            return (bool) FLIGHT_MODE(AIRMODE_ACTIVE);
            break;

        default:
            return 0;
            break;
    }
}

int logicConditionGetOperandValue(logicOperandType_e type, int operand) {
    int retVal = 0;

    switch (type) {

        case LOGIC_CONDITION_OPERAND_TYPE_VALUE:
            retVal = operand;
            break;

        case LOGIC_CONDITION_OPERAND_TYPE_RC_CHANNEL:
            //Extract RC channel raw value
            if (operand >= 1 && operand <= 16) {
                retVal = rxGetChannelValue(operand - 1);
            } 
            break;

        case LOGIC_CONDITION_OPERAND_TYPE_FLIGHT:
            retVal = logicConditionGetFlightOperandValue(operand);
            break;

        case LOGIC_CONDITION_OPERAND_TYPE_FLIGHT_MODE:
            retVal = logicConditionGetFlightModeOperandValue(operand);
            break;

        case LOGIC_CONDITION_OPERAND_TYPE_LC:
            if (operand >= 0 && operand < MAX_LOGIC_CONDITIONS) {
                retVal = logicConditionGetValue(operand);
            }
            break;

        case LOGIC_CONDITION_OPERAND_TYPE_GVAR:
            if (operand >= 0 && operand < MAX_GLOBAL_VARIABLES) {
                retVal = gvGet(operand);
            }
            break;

        default:
            break;
    }

    return retVal;
}

/*
 * conditionId == -1 is always evaluated as true
 */ 
int logicConditionGetValue(int8_t conditionId) {
    if (conditionId >= 0) {
        return logicConditionStates[conditionId].value;
    } else {
        return true;
    }
}

void logicConditionUpdateTask(timeUs_t currentTimeUs) {
    UNUSED(currentTimeUs);

    //Disable all flags
    logicConditionsGlobalFlags = 0;

    for (uint8_t i = 0; i < MAX_LOGIC_CONDITIONS; i++) {
        logicConditionProcess(i);
    }
#ifdef USE_I2C_IO_EXPANDER
    ioPortExpanderSync();
#endif
}

void logicConditionReset(void) {
    for (uint8_t i = 0; i < MAX_LOGIC_CONDITIONS; i++) {
        logicConditionStates[i].value = 0;
        logicConditionStates[i].flags = 0;
    }
}

float NOINLINE getThrottleScale(float globalThrottleScale) {
    if (LOGIC_CONDITION_GLOBAL_FLAG(LOGIC_CONDITION_GLOBAL_FLAG_OVERRIDE_THROTTLE_SCALE)) {
        return constrainf(logicConditionValuesByType[LOGIC_CONDITION_OVERRIDE_THROTTLE_SCALE] / 100.0f, 0.0f, 1.0f);
    } else {
        return globalThrottleScale;
    }
}

int16_t getRcCommandOverride(int16_t command[], uint8_t axis) {
    int16_t outputValue = command[axis];

    if (LOGIC_CONDITION_GLOBAL_FLAG(LOGIC_CONDITION_GLOBAL_FLAG_OVERRIDE_SWAP_ROLL_YAW) && axis == FD_ROLL) {
        outputValue = command[FD_YAW];
    } else if (LOGIC_CONDITION_GLOBAL_FLAG(LOGIC_CONDITION_GLOBAL_FLAG_OVERRIDE_SWAP_ROLL_YAW) && axis == FD_YAW) {
        outputValue = command[FD_ROLL];
    }

    if (LOGIC_CONDITION_GLOBAL_FLAG(LOGIC_CONDITION_GLOBAL_FLAG_OVERRIDE_INVERT_ROLL) && axis == FD_ROLL) {
        outputValue *= -1;
    }
    if (LOGIC_CONDITION_GLOBAL_FLAG(LOGIC_CONDITION_GLOBAL_FLAG_OVERRIDE_INVERT_PITCH) && axis == FD_PITCH) {
        outputValue *= -1;
    }
    if (LOGIC_CONDITION_GLOBAL_FLAG(LOGIC_CONDITION_GLOBAL_FLAG_OVERRIDE_INVERT_YAW) && axis == FD_YAW) {
        outputValue *= -1;
    }

    return outputValue;
}<|MERGE_RESOLUTION|>--- conflicted
+++ resolved
@@ -189,7 +189,6 @@
                 return operandA;
             }
             break;
-<<<<<<< HEAD
         
         case LOGIC_CONDITION_OVERRIDE_ARMING_SAFETY:
             LOGIC_CONDITION_GLOBAL_FLAG_ENABLE(LOGIC_CONDITION_GLOBAL_FLAG_OVERRIDE_ARMING_SAFETY);
@@ -272,14 +271,12 @@
             return operandA;
             break;
 
-=======
 #ifdef USE_I2C_IO_EXPANDER
         case LOGIC_CONDITION_PORT_SET:
             ioPortExpanderSet((uint8_t)operandA, (uint8_t)operandB);
             return operandB;
             break;
 #endif
->>>>>>> f83b54be
         default:
             return false;
             break; 
