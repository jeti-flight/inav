tables:
  - name: alignment
    values: ["DEFAULT", "CW0", "CW90", "CW180", "CW270", "CW0FLIP", "CW90FLIP", "CW180FLIP", "CW270FLIP"]
  - name: gyro_lpf
    values: ["256HZ", "188HZ", "98HZ", "42HZ", "20HZ", "10HZ"]
  - name: acc_hardware
    values: ["NONE", "AUTO", "ADXL345", "MPU6050", "MMA845x", "BMA280", "LSM303DLHC", "MPU6000", "MPU6500", "MPU9250", "BMI160", "ICM20689", "FAKE"]
    enum: accelerationSensor_e
  - name: rangefinder_hardware
    values: ["NONE", "HCSR04", "SRF10", "INAV_I2C", "VL53L0X", "MSP", "UIB", "BENEWAKE"]
    enum: rangefinderType_e
  - name: mag_hardware
    values: ["NONE", "AUTO", "HMC5883", "AK8975", "GPSMAG", "MAG3110", "AK8963", "IST8310", "QMC5883", "MPU9250", "IST8308", "LIS3MDL", "FAKE"]
    enum: magSensor_e
  - name: opflow_hardware
    values: ["NONE", "PMW3901", "CXOF", "MSP", "FAKE"]
    enum: opticalFlowSensor_e
  - name: baro_hardware
    values: ["NONE", "AUTO", "BMP085", "MS5611", "BMP280", "MS5607", "LPS25H", "SPL06", "BMP388", "FAKE"]
    enum: baroSensor_e
  - name: pitot_hardware
    values: ["NONE", "AUTO", "MS4525", "ADC", "VIRTUAL", "FAKE"]
    enum: pitotSensor_e
  - name: receiver_type
    values: ["NONE", "PPM", "SERIAL", "MSP", "SPI", "UIB"]
    enum: rxReceiverType_e
  - name: serial_rx
    values: ["SPEK1024", "SPEK2048", "SBUS", "SUMD", "SUMH", "XB-B", "XB-B-RJ01", "IBUS", "JETIEXBUS", "CRSF", "FPORT", "SBUS_FAST"]
  - name: rx_spi_protocol
    values: ["V202_250K", "V202_1M", "SYMA_X", "SYMA_X5C", "CX10", "CX10A", "H8_3D", "INAV", "ELERES"]
    enum: rx_spi_protocol_e
  - name: blackbox_device
    values: ["SERIAL", "SPIFLASH", "SDCARD"]
  - name: motor_pwm_protocol
    values: ["STANDARD", "ONESHOT125", "ONESHOT42", "MULTISHOT", "BRUSHED", "DSHOT150", "DSHOT300", "DSHOT600", "DSHOT1200", "SERIALSHOT"]
  - name: failsafe_procedure
    values: ["SET-THR", "DROP", "RTH", "NONE"]
  - name: current_sensor
    values: ["NONE", "ADC", "VIRTUAL", "ESC"]
    enum: currentSensor_e
  - name: voltage_sensor
    values: ["NONE", "ADC", "ESC"]
    enum: voltageSensor_e
  - name: gps_provider
    values: ["NMEA", "UBLOX", "UNUSED", "NAZA", "UBLOX7", "MTK"]
    enum: gpsProvider_e
  - name: gps_sbas_mode
    values: ["AUTO", "EGNOS", "WAAS", "MSAS", "GAGAN", "NONE"]
    enum: sbasMode_e
  - name: gps_dyn_model
    values: ["PEDESTRIAN", "AIR_1G", "AIR_4G"]
    enum: gpsDynModel_e
  - name: reset_type
    values: ["NEVER", "FIRST_ARM", "EACH_ARM"]
  - name: direction
    values: ["RIGHT", "LEFT", "YAW"]
  - name: nav_user_control_mode
    values: ["ATTI", "CRUISE"]
  - name: nav_rth_alt_mode
    values: ["CURRENT", "EXTRA", "FIXED", "MAX", "AT_LEAST", "AT_LEAST_LINEAR_DESCENT"]
  - name: osd_unit
    values: ["IMPERIAL", "METRIC", "UK"]
    enum: osd_unit_e
  - name: osd_stats_energy_unit
    values: ["MAH", "WH"]
    enum: osd_stats_energy_unit_e
  - name: osd_video_system
    values: ["AUTO", "PAL", "NTSC"]
    enum: videoSystem_e
  - name: osd_alignment
    values: ["LEFT", "RIGHT"]
    enum: osd_alignment_e
  - name: frsky_unit
    values: ["METRIC", "IMPERIAL"]
    enum: frskyUnit_e
  - name: ltm_rates
    values: ["NORMAL", "MEDIUM", "SLOW"]
  - name: i2c_speed
    values: ["400KHZ", "800KHZ", "100KHZ", "200KHZ"]
  - name: debug_modes
    values: ["NONE", "GYRO", "AGL", "FLOW_RAW",
      "FLOW", "SBUS", "FPORT", "ALWAYS", "SAG_COMP_VOLTAGE",
      "VIBE", "CRUISE", "REM_FLIGHT_TIME", "SMARTAUDIO", "ACC", "ITERM_RELAX",
<<<<<<< HEAD
      "ERPM", "RPM_FILTER", "RPM_FREQ", "DEBUG_IMU2"]
=======
      "ERPM", "RPM_FILTER", "RPM_FREQ", "DYNAMIC_FILTER", "DYNAMIC_FILTER_FREQUENCY"]
>>>>>>> 01c5e668
  - name: async_mode
    values: ["NONE", "GYRO", "ALL"]
  - name: aux_operator
    values: ["OR", "AND"]
    enum: modeActivationOperator_e
  - name: osd_crosshairs_style
    values: ["DEFAULT", "AIRCRAFT", "TYPE3", "TYPE4", "TYPE5", "TYPE6", "TYPE7"]
    enum: osd_crosshairs_style_e
  - name: osd_sidebar_scroll
    values: ["NONE", "ALTITUDE", "GROUND_SPEED", "HOME_DISTANCE"]
    enum: osd_sidebar_scroll_e
  - name: nav_rth_allow_landing
    values: ["NEVER", "ALWAYS", "FS_ONLY"]
    enum: navRTHAllowLanding_e
  - name: bat_capacity_unit
    values: ["MAH", "MWH"]
    enum: batCapacityUnit_e
  - name: bat_voltage_source
    values: ["RAW", "SAG_COMP"]
    enum: batVoltageSource_e
  - name: smartport_fuel_unit
    values: ["PERCENT", "MAH", "MWH"]
    enum: smartportFuelUnit_e
  - name: platform_type
    values: ["MULTIROTOR", "AIRPLANE", "HELICOPTER", "TRICOPTER", "ROVER", "BOAT"]
    enum: flyingPlatformType_e
  - name: tz_automatic_dst
    values: ["OFF", "EU", "USA"]
    enum: tz_automatic_dst_e
  - name: vtx_low_power_disarm
    values: ["OFF", "ON", "UNTIL_FIRST_ARM"]
    enum: vtxLowerPowerDisarm_e
  - name: filter_type
    values: ["PT1", "BIQUAD"]
  - name: log_level
    values: ["ERROR", "WARNING", "INFO", "VERBOSE", "DEBUG"]
  - name: iterm_relax
    values: ["OFF", "RP", "RPY"]
    enum: itermRelax_e
  - name: iterm_relax_type
    values: ["GYRO", "SETPOINT"]
    enum: itermRelaxType_e
  - name: airmodeHandlingType
    values: ["STICK_CENTER", "THROTTLE_THRESHOLD"]
  - name: nav_extra_arming_safety
    values: ["OFF", "ON", "ALLOW_BYPASS"]
    enum: navExtraArmingSafety_e
  - name: rssi_source
    values: ["NONE", "AUTO", "ADC", "CHANNEL", "PROTOCOL", "MSP"]
    enum: rssiSource_e
  - name: dynamicFilterRangeTable
    values: ["HIGH", "MEDIUM", "LOW"]
    enum: dynamicFilterRange_e
  - name: pidTypeTable
    values: ["NONE", "PID", "PIFF", "AUTO"]
    enum: pidType_e

groups:
  - name: PG_GYRO_CONFIG
    type: gyroConfig_t
    headers: ["sensors/gyro.h"]
    members:
      - name: looptime
        max: 9000
      - name: gyro_sync
        field: gyroSync
        type: bool
      - name: align_gyro
        field: gyro_align
        type: uint8_t
        table: alignment
      - name: gyro_hardware_lpf
        field: gyro_lpf
        table: gyro_lpf
      - name: gyro_lpf_hz
        field: gyro_soft_lpf_hz
        max: 200
      - name: gyro_lpf_type
        field: gyro_soft_lpf_type
        table: filter_type
      - name: moron_threshold
        field: gyroMovementCalibrationThreshold
        max: 128
      - name: gyro_notch1_hz
        field: gyro_soft_notch_hz_1
        max: 500
      - name: gyro_notch1_cutoff
        field: gyro_soft_notch_cutoff_1
        min: 1
        max: 500
      - name: gyro_notch2_hz
        field: gyro_soft_notch_hz_2
        max: 500
      - name: gyro_notch2_cutoff
        field: gyro_soft_notch_cutoff_2
        min: 1
        max: 500
      - name: gyro_stage2_lowpass_hz
        field: gyro_stage2_lowpass_hz
        min: 0
        max: 500
      - name: gyro_stage2_lowpass_type
        field: gyro_stage2_lowpass_type
        table: filter_type
      - name: dynamic_gyro_notch_enabled
        field: dynamicGyroNotchEnabled
        condition: USE_DYNAMIC_FILTERS
        type: bool
      - name: dynamic_gyro_notch_range
        field: dynamicGyroNotchRange
        condition: USE_DYNAMIC_FILTERS
        table: dynamicFilterRangeTable
      - name: dynamic_gyro_notch_q
        field: dynamicGyroNotchQ
        condition: USE_DYNAMIC_FILTERS
        min: 1
        max: 1000
      - name: dynamic_gyro_notch_min_hz
        field: dynamicGyroNotchMinHz
        condition: USE_DYNAMIC_FILTERS
        min: 60
        max: 1000
      - name: gyro_to_use
        condition: USE_DUAL_GYRO
        min: 0
        max: 1

  - name: PG_ADC_CHANNEL_CONFIG
    type: adcChannelConfig_t
    headers: ["fc/config.h"]
    condition: USE_ADC
    members:
      - name: vbat_adc_channel
        field: adcFunctionChannel[ADC_BATTERY]
        min: ADC_CHN_NONE
        max: ADC_CHN_MAX
      - name: rssi_adc_channel
        field: adcFunctionChannel[ADC_RSSI]
        min: ADC_CHN_NONE
        max: ADC_CHN_MAX
      - name: current_adc_channel
        field: adcFunctionChannel[ADC_CURRENT]
        min: ADC_CHN_NONE
        max: ADC_CHN_MAX
      - name: airspeed_adc_channel
        field: adcFunctionChannel[ADC_AIRSPEED]
        min: ADC_CHN_NONE
        max: ADC_CHN_MAX

  - name: PG_ACCELEROMETER_CONFIG
    type: accelerometerConfig_t
    headers: ["sensors/acceleration.h"]
    members:
      - name: acc_notch_hz
        min: 0
        max: 255
      - name: acc_notch_cutoff
        min: 1
        max: 255
      - name: align_acc
        field: acc_align
        type: uint8_t
        table: alignment
      - name: acc_hardware
        table: acc_hardware
      - name: acc_lpf_hz
        min: 0
        max: 200
      - name: acc_lpf_type
        field: acc_soft_lpf_type
        table: filter_type
      - name: acczero_x
        field: accZero.raw[X]
        min: INT16_MIN
        max: INT16_MAX
      - name: acczero_y
        field: accZero.raw[Y]
        min: INT16_MIN
        max: INT16_MAX
      - name: acczero_z
        field: accZero.raw[Z]
        min: INT16_MIN
        max: INT16_MAX
      - name: accgain_x
        field: accGain.raw[X]
        min: 1
        max: 8192
      - name: accgain_y
        field: accGain.raw[Y]
        min: 1
        max: 8192
      - name: accgain_z
        field: accGain.raw[Z]
        min: 1
        max: 8192

  - name: PG_RANGEFINDER_CONFIG
    type: rangefinderConfig_t
    headers: ["sensors/rangefinder.h"]
    condition: USE_RANGEFINDER
    members:
      - name: rangefinder_hardware
        table: rangefinder_hardware
      - name: rangefinder_median_filter
        field: use_median_filtering
        type: bool

  - name: PG_OPFLOW_CONFIG
    type: opticalFlowConfig_t
    headers: ["sensors/opflow.h"]
    condition: USE_OPFLOW
    members:
      - name: opflow_hardware
        table: opflow_hardware
      - name: opflow_scale
        min: 0
        max: 10000
      - name: align_opflow
        field: opflow_align
        type: uint8_t
        table: alignment

  - name: PG_SECONDARY_IMU
    type: secondaryImuConfig_t
    headers: ["flight/secondary_imu.h"]
    condition: USE_SECONDARY_IMU
    members:
      - name: imu2_enabled
        field: enabled
        type: bool
      - name: imu2_use_for_osd_heading
        field: useForOsdHeading
        type: bool
      - name: imu2_use_for_osd_ahi
        field: useForOsdAHI
        type: bool
      - name: imu2_use_for_stabilized
        field: useForStabilized
        type: bool
      - name: imu2_align_roll
        field: rollDeciDegrees
        min: -1800
        max: 3600
      - name: imu2_align_pitch
        field: pitchDeciDegrees
        min: -1800
        max: 3600
      - name: imu2_align_yaw
        field: yawDeciDegrees
        min: -1800
        max: 3600
      - name: imu2_gain_acc_x
        field: calibrationOffsetAcc[X]
        min: INT16_MIN
        max: INT16_MAX
      - name: imu2_gain_acc_y
        field: calibrationOffsetAcc[Y]
        min: INT16_MIN
        max: INT16_MAX
      - name: imu2_gain_acc_z
        field: calibrationOffsetAcc[Z]
        min: INT16_MIN
        max: INT16_MAX
      - name: imu2_gain_mag_x
        field: calibrationOffsetMag[X]
        min: INT16_MIN
        max: INT16_MAX
      - name: imu2_gain_mag_y
        field: calibrationOffsetMag[Y]
        min: INT16_MIN
        max: INT16_MAX
      - name: imu2_gain_mag_z
        field: calibrationOffsetMag[Z]
        min: INT16_MIN
        max: INT16_MAX
      - name: imu2_radius_acc
        field: calibrationRadiusAcc
        min: INT16_MIN
        max: INT16_MAX
      - name: imu2_radius_mag
        field: calibrationRadiusMag
        min: INT16_MIN
        max: INT16_MAX

  - name: PG_COMPASS_CONFIG
    type: compassConfig_t
    headers: ["sensors/compass.h"]
    condition: USE_MAG
    members:
      - name: align_mag
        field: mag_align
        type: uint8_t
        table: alignment
      - name: mag_hardware
        table: mag_hardware
      - name: mag_declination
        min: -18000
        max: 18000
      - name: magzero_x
        field: magZero.raw[X]
        min: INT16_MIN
        max: INT16_MAX
      - name: magzero_y
        field: magZero.raw[Y]
        min: INT16_MIN
        max: INT16_MAX
      - name: magzero_z
        field: magZero.raw[Z]
        min: INT16_MIN
        max: INT16_MAX
      - name: mag_calibration_time
        field: magCalibrationTimeLimit
        min: 30
        max: 120
      - name: mag_to_use
        condition: USE_DUAL_MAG
        min: 0
        max: 1
      - name: align_mag_roll
        field: rollDeciDegrees
        min: -1800
        max: 3600
      - name: align_mag_pitch
        field: pitchDeciDegrees
        min: -1800
        max: 3600
      - name: align_mag_yaw
        field: yawDeciDegrees
        min: -1800
        max: 3600

  - name: PG_BAROMETER_CONFIG
    type: barometerConfig_t
    headers: ["sensors/barometer.h"]
    condition: USE_BARO
    members:
      - name: baro_hardware
        table: baro_hardware
      - name: baro_median_filter
        field: use_median_filtering
        type: bool
      - name: baro_cal_tolerance
        field: baro_calibration_tolerance
        min: 0
        max: 1000

  - name: PG_PITOTMETER_CONFIG
    type: pitotmeterConfig_t
    headers: ["sensors/pitotmeter.h"]
    condition: USE_PITOT
    members:
      - name: pitot_hardware
        table: pitot_hardware
      - name: pitot_lpf_milli_hz
        min: 0
        max: 10000
      - name: pitot_scale
        min: 0
        max: 100

  - name: PG_RX_CONFIG
    type: rxConfig_t
    headers: ["rx/rx.h", "rx/spektrum.h"]
    members:
      - name: receiver_type
        field: receiverType
        table: receiver_type
      - name: min_check
        field: mincheck
        min: PWM_RANGE_MIN
        max: PWM_RANGE_MAX
      - name: max_check
        field: maxcheck
        min: PWM_RANGE_MIN
        max: PWM_RANGE_MAX
      - name: rssi_source
        field: rssi_source
        table: rssi_source
      - name: rssi_channel
        min: 0
        max: MAX_SUPPORTED_RC_CHANNEL_COUNT
      - name: rssi_min
        field: rssiMin
        min: RSSI_VISIBLE_VALUE_MIN
        max: RSSI_VISIBLE_VALUE_MAX
      - name: rssi_max
        field: rssiMax
        min: RSSI_VISIBLE_VALUE_MIN
        max: RSSI_VISIBLE_VALUE_MAX
      - name: sbus_sync_interval
        field: sbusSyncInterval
        min: 500
        max: 10000
      - name: rc_filter_frequency
        field: rcFilterFrequency
        min: 0
        max: 100
      - name: serialrx_provider
        condition: USE_SERIAL_RX
        table: serial_rx
      - name: serialrx_inverted
        condition: USE_SERIAL_RX
        type: bool
      - name: rx_spi_protocol
        condition: USE_RX_SPI
        table: rx_spi_protocol
      - name: rx_spi_id
        condition: USE_RX_SPI
        min: 0
        max: 0
      - name: rx_spi_rf_channel_count
        min: 0
        max: 8
      - name: spektrum_sat_bind
        condition: USE_SPEKTRUM_BIND
        min: SPEKTRUM_SAT_BIND_DISABLED
        max: SPEKTRUM_SAT_BIND_MAX
      - name: rx_min_usec
        min: PWM_PULSE_MIN
        max: PWM_PULSE_MAX
      - name: rx_max_usec
        min: PWM_PULSE_MIN
        max: PWM_PULSE_MAX
      - name: serialrx_halfduplex
        field: halfDuplex
        type: bool
      - name: msp_override_channels
        field: mspOverrideChannels
        condition: USE_MSP_RC_OVERRIDE
        min: 0
        max: 65535

  - name: PG_BLACKBOX_CONFIG
    type: blackboxConfig_t
    headers: ["blackbox/blackbox.h"]
    condition: USE_BLACKBOX
    members:
      - name: blackbox_rate_num
        field: rate_num
        min: 1
        max: 65535
      - name: blackbox_rate_denom
        field: rate_denom
        min: 1
        max: 65535
      - name: blackbox_device
        field: device
        table: blackbox_device
      - name: sdcard_detect_inverted
        field: invertedCardDetection
        condition: USE_SDCARD
        type: bool

  - name: PG_MOTOR_CONFIG
    type: motorConfig_t
    headers: ["flight/mixer.h"]
    members:
      - name: max_throttle
        field: maxthrottle
        min: PWM_RANGE_MIN
        max: PWM_RANGE_MAX
      - name: min_command
        field: mincommand
        min: 0
        max: PWM_RANGE_MAX
      - name: motor_pwm_rate
        field: motorPwmRate
        min: 50
        max: 32000
      - name: motor_accel_time
        field: motorAccelTimeMs
        min: 0
        max: 1000
      - name: motor_decel_time
        field: motorDecelTimeMs
        min: 0
        max: 1000
      - name: motor_pwm_protocol
        field: motorPwmProtocol
        table: motor_pwm_protocol
      - name: throttle_scale
        field: throttleScale
        min: 0
        max: 1
      - name: throttle_idle
        field: throttleIdle
        min: 4
        max: 30
      - name: motor_poles
        field: motorPoleCount
        min: 4
        max: 255

  - name: PG_FAILSAFE_CONFIG
    type: failsafeConfig_t
    headers: ["flight/failsafe.h"]
    members:
      - name: failsafe_delay
        min: 0
        max: 200
      - name: failsafe_recovery_delay
        min: 0
        max: 200
      - name: failsafe_off_delay
        min: 0
        max: 200
      - name: failsafe_throttle
        min: PWM_RANGE_MIN
        max: PWM_RANGE_MAX
      - name: failsafe_throttle_low_delay
        min: 0
        max: 300
      - name: failsafe_procedure
        table: failsafe_procedure
      - name: failsafe_stick_threshold
        field: failsafe_stick_motion_threshold
        min: 0
        max: 500
      - name: failsafe_fw_roll_angle
        min: -800
        max: 800
      - name: failsafe_fw_pitch_angle
        min: -800
        max: 800
      - name: failsafe_fw_yaw_rate
        min: -1000
        max: 1000
      - name: failsafe_min_distance
        min: 0
        max: 65000
      - name: failsafe_min_distance_procedure
        table: failsafe_procedure
      - name: failsafe_mission
        type: bool

  - name: PG_LIGHTS_CONFIG
    type: lightsConfig_t
    headers: ["io/lights.h"]
    condition: USE_LIGHTS
    members:
      - name: failsafe_lights
        field: failsafe.enabled
        type: bool
      - name: failsafe_lights_flash_period
        field: failsafe.flash_period
        min: 40
        max: 65535
      - name: failsafe_lights_flash_on_time
        field: failsafe.flash_on_time
        min: 20
        max: 65535

  - name: PG_BOARD_ALIGNMENT
    type: boardAlignment_t
    headers: ["sensors/boardalignment.h"]
    members:
      - name: align_board_roll
        field: rollDeciDegrees
        min: -1800
        max: 3600
      - name: align_board_pitch
        field: pitchDeciDegrees
        min: -1800
        max: 3600
      - name: align_board_yaw
        field: yawDeciDegrees
        min: -1800
        max: 3600

  - name: PG_BATTERY_METERS_CONFIG
    type: batteryMetersConfig_t
    headers: ["sensors/battery.h"]
    members:
      - name: vbat_meter_type
        field: voltage.type
        table: voltage_sensor
        type: uint8_t
      - name: vbat_scale
        field: voltage.scale
        condition: USE_ADC
        min: VBAT_SCALE_MIN
        max: VBAT_SCALE_MAX
      - name: current_meter_scale
        field: current.scale
        min: -10000
        max: 10000
      - name: current_meter_offset
        field: current.offset
        min: -32768
        max: 32767
      - name: current_meter_type
        field: current.type
        table: current_sensor
        type: uint8_t
      - name: bat_voltage_src
        field: voltageSource
        table: bat_voltage_source
        type: uint8_t
      - name: cruise_power
        field: cruise_power
        min: 0
        max: 4294967295
      - name: idle_power
        field: idle_power
        min: 0
        max: 65535
      - name: rth_energy_margin
        min: 0
        max: 100
      - name: thr_comp_weight
        field: throttle_compensation_weight
        min: 0
        max: 2

  - name: PG_BATTERY_PROFILES
    type: batteryProfile_t
    headers: ["sensors/battery.h"]
    value_type: BATTERY_CONFIG_VALUE
    members:
      - name: bat_cells
        field: cells
        condition: USE_ADC
        min: 0
        max: 8
      - name: vbat_cell_detect_voltage
        field: voltage.cellDetect
        condition: USE_ADC
        min: 100
        max: 500
      - name: vbat_max_cell_voltage
        field: voltage.cellMax
        condition: USE_ADC
        min: 100
        max: 500
      - name: vbat_min_cell_voltage
        field: voltage.cellMin
        condition: USE_ADC
        min: 100
        max: 500
      - name: vbat_warning_cell_voltage
        field: voltage.cellWarning
        condition: USE_ADC
        min: 100
        max: 500
      - name: battery_capacity
        field: capacity.value
        min: 0
        max: 4294967295
      - name: battery_capacity_warning
        field: capacity.warning
        min: 0
        max: 4294967295
      - name: battery_capacity_critical
        field: capacity.critical
        min: 0
        max: 4294967295
      - name: battery_capacity_unit
        field: capacity.unit
        table: bat_capacity_unit
        type: uint8_t

  - name: PG_MIXER_CONFIG
    type: mixerConfig_t
    members:
      - name: motor_direction_inverted
        field: motorDirectionInverted
        type: bool
      - name: platform_type
        field: platformType
        type: uint8_t
        table: platform_type
      - name: has_flaps
        field: hasFlaps
        type: bool
      - name: model_preview_type
        field: appliedMixerPreset
        min: -1
        max: INT16_MAX
      - name: fw_min_throttle_down_pitch
        field: fwMinThrottleDownPitchAngle
        min: 0
        max: 450

  - name: PG_REVERSIBLE_MOTORS_CONFIG
    type: reversibleMotorsConfig_t
    members:
      - name: 3d_deadband_low
        field: deadband_low
        min: PWM_RANGE_MIN
        max: PWM_RANGE_MAX
      - name: 3d_deadband_high
        field: deadband_high
        min: PWM_RANGE_MIN
        max: PWM_RANGE_MAX
      - name: 3d_neutral
        field: neutral
        min: PWM_RANGE_MIN
        max: PWM_RANGE_MAX

  - name: PG_SERVO_CONFIG
    type: servoConfig_t
    headers: ["flight/servos.h"]
    members:
      - name: servo_center_pulse
        field: servoCenterPulse
        min: PWM_RANGE_MIN
        max: PWM_RANGE_MAX
      - name: servo_pwm_rate
        field: servoPwmRate
        min: 50
        max: 498
      - name: servo_lpf_hz
        field: servo_lowpass_freq
        min: 0
        max: 400
      - name: flaperon_throw_offset
        min: FLAPERON_THROW_MIN
        max: FLAPERON_THROW_MAX
      - name: tri_unarmed_servo
        type: bool

  - name: PG_CONTROL_RATE_PROFILES
    type: controlRateConfig_t
    headers: ["fc/controlrate_profile.h"]
    value_type: CONTROL_RATE_VALUE
    members:
      - name: thr_mid
        field: throttle.rcMid8
        min: 0
        max: 100
      - name: thr_expo
        field: throttle.rcExpo8
        min: 0
        max: 100
      - name: tpa_rate
        field: throttle.dynPID
        min: 0
        max: CONTROL_RATE_CONFIG_TPA_MAX
      - name: tpa_breakpoint
        field: throttle.pa_breakpoint
        min: PWM_RANGE_MIN
        max: PWM_RANGE_MAX
      - name: fw_tpa_time_constant
        field: throttle.fixedWingTauMs
        min: 0
        max: 5000
      - name: rc_expo
        field: stabilized.rcExpo8
        min: 0
        max: 100
      - name: rc_yaw_expo
        field: stabilized.rcYawExpo8
        min: 0
        max: 100
      # New rates are in dps/10. That means, Rate of 20 means 200dps of rotation speed on given axis.
      # Rate 180 (1800dps) is max. value gyro can measure reliably
      - name: roll_rate
        field: stabilized.rates[FD_ROLL]
        min: CONTROL_RATE_CONFIG_ROLL_PITCH_RATE_MIN
        max: CONTROL_RATE_CONFIG_ROLL_PITCH_RATE_MAX
      - name: pitch_rate
        field: stabilized.rates[FD_PITCH]
        min: CONTROL_RATE_CONFIG_ROLL_PITCH_RATE_MIN
        max: CONTROL_RATE_CONFIG_ROLL_PITCH_RATE_MAX
      - name: yaw_rate
        field: stabilized.rates[FD_YAW]
        min: CONTROL_RATE_CONFIG_YAW_RATE_MIN
        max: CONTROL_RATE_CONFIG_YAW_RATE_MAX
      - name: manual_rc_expo
        field: manual.rcExpo8
        min: 0
        max: 100
      - name: manual_rc_yaw_expo
        field: manual.rcYawExpo8
        min: 0
        max: 100
      - name: manual_roll_rate
        field: manual.rates[FD_ROLL]
        min: 0
        max: 100
      - name: manual_pitch_rate
        field: manual.rates[FD_PITCH]
        min: 0
        max: 100
      - name: manual_yaw_rate
        field: manual.rates[FD_YAW]
        min: 0
        max: 100
      - name: fpv_mix_degrees
        field: misc.fpvCamAngleDegrees
        min: 0
        max: 50

  - name: PG_SERIAL_CONFIG
    type: serialConfig_t
    headers: ["io/serial.h"]
    members:
      - name: reboot_character
        min: 48
        max: 126

  - name: PG_IMU_CONFIG
    type: imuConfig_t
    headers: ["flight/imu.h"]
    members:
      - name: imu_dcm_kp
        field: dcm_kp_acc
        max: UINT16_MAX
      - name: imu_dcm_ki
        field: dcm_ki_acc
        max: UINT16_MAX
      - name: imu_dcm_kp_mag
        field: dcm_kp_mag
        max: UINT16_MAX
      - name: imu_dcm_ki_mag
        field: dcm_ki_mag
        max: UINT16_MAX
      - name: small_angle
        min: 0
        max: 180
      - name: imu_acc_ignore_rate
        field: acc_ignore_rate
        min: 0
        max: 20
      - name: imu_acc_ignore_slope
        field: acc_ignore_slope
        min: 0
        max: 5

  - name: PG_ARMING_CONFIG
    type: armingConfig_t
    members:
      - name: fixed_wing_auto_arm
        type: bool
      - name: disarm_kill_switch
        type: bool
      - name: switch_disarm_delay
        field: switchDisarmDelayMs
        min: 0
        max: 1000

  - name: PG_GENERAL_SETTINGS
    type: generalSettings_t
    members:
      - name: applied_defaults
        field: appliedDefaults
        type: uint8_t
        min: 0
        max: 3

  - name: PG_RPM_FILTER_CONFIG
    condition: USE_RPM_FILTER
    type: rpmFilterConfig_t
    members:
      - name: rpm_gyro_filter_enabled
        field: gyro_filter_enabled
        type: bool
      - name: rpm_gyro_harmonics
        field: gyro_harmonics
        type: uint8_t
        min: 1
        max: 3
      - name: rpm_gyro_min_hz
        field: gyro_min_hz
        type: uint8_t
        min: 50
        max: 200
      - name: rpm_gyro_q
        field: gyro_q
        type: uint16_t
        min: 1
        max: 3000
  - name: PG_GPS_CONFIG
    type: gpsConfig_t
    condition: USE_GPS
    members:
      - name: gps_provider
        field: provider
        table: gps_provider
        type: uint8_t
      - name: gps_sbas_mode
        field: sbasMode
        table: gps_sbas_mode
        type: uint8_t
      - name: gps_dyn_model
        field: dynModel
        table: gps_dyn_model
        type: uint8_t
      - name: gps_auto_config
        field: autoConfig
        type: bool
      - name: gps_auto_baud
        field: autoBaud
        type: bool
      - name: gps_ublox_use_galileo
        field: ubloxUseGalileo
        type: bool
      - name: gps_min_sats
        field: gpsMinSats
        min: 5
        max: 10

  - name: PG_RC_CONTROLS_CONFIG
    type: rcControlsConfig_t
    headers: ["fc/rc_controls.h"]
    members:
      - name: deadband
        min: 0
        max: 32
      - name: yaw_deadband
        min: 0
        max: 100
      - name: pos_hold_deadband
        min: 10
        max: 250
      - name: alt_hold_deadband
        min: 10
        max: 250
      - name: 3d_deadband_throttle
        field: mid_throttle_deadband
        min: 0
        max: 200
      - name: mc_airmode_type
        field: airmodeHandlingType
        table: airmodeHandlingType
      - name: mc_airmode_threshold
        field: airmodeThrottleThreshold
        min: 1000
        max: 2000

  - name: PG_PID_PROFILE
    type: pidProfile_t
    headers: ["flight/pid.h"]
    value_type: PROFILE_VALUE
    members:
      - name: mc_p_pitch
        field: bank_mc.pid[PID_PITCH].P
        min: 0
        max: 200
      - name: mc_i_pitch
        field: bank_mc.pid[PID_PITCH].I
        min: 0
        max: 200
      - name: mc_d_pitch
        field: bank_mc.pid[PID_PITCH].D
        min: 0
        max: 200
      - name: mc_p_roll
        field: bank_mc.pid[PID_ROLL].P
        min: 0
        max: 200
      - name: mc_i_roll
        field: bank_mc.pid[PID_ROLL].I
        min: 0
        max: 200
      - name: mc_d_roll
        field: bank_mc.pid[PID_ROLL].D
        min: 0
        max: 200
      - name: mc_p_yaw
        field: bank_mc.pid[PID_YAW].P
        min: 0
        max: 200
      - name: mc_i_yaw
        field: bank_mc.pid[PID_YAW].I
        min: 0
        max: 200
      - name: mc_d_yaw
        field: bank_mc.pid[PID_YAW].D
        min: 0
        max: 200
      - name: mc_p_level
        field: bank_mc.pid[PID_LEVEL].P
        min: 0
        max: 200
      - name: mc_i_level
        field: bank_mc.pid[PID_LEVEL].I
        min: 0
        max: 200
      - name: mc_d_level
        field: bank_mc.pid[PID_LEVEL].D
        min: 0
        max: 200
      - name: fw_p_pitch
        field: bank_fw.pid[PID_PITCH].P
        min: 0
        max: 200
      - name: fw_i_pitch
        field: bank_fw.pid[PID_PITCH].I
        min: 0
        max: 200
      - name: fw_ff_pitch
        field: bank_fw.pid[PID_PITCH].FF
        min: 0
        max: 200
      - name: fw_p_roll
        field: bank_fw.pid[PID_ROLL].P
        min: 0
        max: 200
      - name: fw_i_roll
        field: bank_fw.pid[PID_ROLL].I
        min: 0
        max: 200
      - name: fw_ff_roll
        field: bank_fw.pid[PID_ROLL].FF
        min: 0
        max: 200
      - name: fw_p_yaw
        field: bank_fw.pid[PID_YAW].P
        min: 0
        max: 200
      - name: fw_i_yaw
        field: bank_fw.pid[PID_YAW].I
        min: 0
        max: 200
      - name: fw_ff_yaw
        field: bank_fw.pid[PID_YAW].FF
        min: 0
        max: 200
      - name: fw_p_level
        field: bank_fw.pid[PID_LEVEL].P
        min: 0
        max: 200
      - name: fw_i_level
        field: bank_fw.pid[PID_LEVEL].I
        min: 0
        max: 200
      - name: fw_d_level
        field: bank_fw.pid[PID_LEVEL].D
        min: 0
        max: 200
      - name: max_angle_inclination_rll
        field: max_angle_inclination[FD_ROLL]
        min: 100
        max: 900
      - name: max_angle_inclination_pit
        field: max_angle_inclination[FD_PITCH]
        min: 100
        max: 900
      - name: dterm_lpf_hz
        min: 0
        max: 500
      - name: dterm_lpf_type
        field: dterm_lpf_type
        table: filter_type
      - name: dterm_lpf2_hz
        min: 0
        max: 500
      - name: dterm_lpf2_type
        field: dterm_lpf2_type
        table: filter_type
      - name: use_dterm_fir_filter
        field: use_dterm_fir_filter
        type: bool
      - name: yaw_lpf_hz
        min: 0
        max: 200
      - name: dterm_setpoint_weight
        min: 0
        max: 2
      - name: fw_iterm_throw_limit
        field: fixedWingItermThrowLimit
        min: FW_ITERM_THROW_LIMIT_MIN
        max: FW_ITERM_THROW_LIMIT_MAX
      - name: fw_loiter_direction
        field: loiter_direction
        condition: USE_NAV
        table: direction
      - name: fw_reference_airspeed
        field: fixedWingReferenceAirspeed
        min: 1
        max: 5000
      - name: fw_turn_assist_yaw_gain
        field: fixedWingCoordinatedYawGain
        min: 0
        max: 2
      - name: fw_iterm_limit_stick_position
        field: fixedWingItermLimitOnStickPosition
        min: 0
        max: 1
      - name: dterm_notch_hz
        field: dterm_soft_notch_hz
        min: 0
        max: 500
      - name: dterm_notch_cutoff
        field: dterm_soft_notch_cutoff
        min: 1
        max: 500
      - name: pidsum_limit
        field: pidSumLimit
        min: PID_SUM_LIMIT_MIN
        max: PID_SUM_LIMIT_MAX
      - name: pidsum_limit_yaw
        field: pidSumLimitYaw
        min: PID_SUM_LIMIT_MIN
        max: PID_SUM_LIMIT_MAX
      - name: iterm_windup
        field: itermWindupPointPercent
        min: 0
        max: 90
      - name: rate_accel_limit_roll_pitch
        field: axisAccelerationLimitRollPitch
        max: 500000
      - name: rate_accel_limit_yaw
        field: axisAccelerationLimitYaw
        max: 500000
      - name: heading_hold_rate_limit
        min: HEADING_HOLD_RATE_LIMIT_MIN
        max: HEADING_HOLD_RATE_LIMIT_MAX

      - name: nav_mc_pos_z_p
        field: bank_mc.pid[PID_POS_Z].P
        condition: USE_NAV
        min: 0
        max: 255
      - name: nav_mc_vel_z_p
        field: bank_mc.pid[PID_VEL_Z].P
        condition: USE_NAV
        min: 0
        max: 255
      - name: nav_mc_vel_z_i
        field: bank_mc.pid[PID_VEL_Z].I
        condition: USE_NAV
        min: 0
        max: 255
      - name: nav_mc_vel_z_d
        field: bank_mc.pid[PID_VEL_Z].D
        condition: USE_NAV
        min: 0
        max: 255
      - name: nav_mc_pos_xy_p
        field: bank_mc.pid[PID_POS_XY].P
        condition: USE_NAV
        min: 0
        max: 255
      - name: nav_mc_vel_xy_p
        field: bank_mc.pid[PID_VEL_XY].P
        condition: USE_NAV
        min: 0
        max: 255
      - name: nav_mc_vel_xy_i
        field: bank_mc.pid[PID_VEL_XY].I
        condition: USE_NAV
        min: 0
        max: 255
      - name: nav_mc_vel_xy_d
        field: bank_mc.pid[PID_VEL_XY].D
        condition: USE_NAV
        min: 0
        max: 255
      - name: nav_mc_vel_xy_ff
        field: bank_mc.pid[PID_VEL_XY].FF
        condition: USE_NAV
        min: 0
        max: 255
      - name: nav_mc_heading_p
        field: bank_mc.pid[PID_HEADING].P
        condition: USE_NAV
        min: 0
        max: 255
      - name: nav_mc_vel_xy_dterm_lpf_hz
        field: navVelXyDTermLpfHz
        min: 0
        max: 100
      - name: nav_fw_pos_z_p
        field: bank_fw.pid[PID_POS_Z].P
        condition: USE_NAV
        min: 0
        max: 255
      - name: nav_fw_pos_z_i
        field: bank_fw.pid[PID_POS_Z].I
        condition: USE_NAV
        min: 0
        max: 255
      - name: nav_fw_pos_z_d
        field: bank_fw.pid[PID_POS_Z].D
        condition: USE_NAV
        min: 0
        max: 255
      - name: nav_fw_pos_xy_p
        field: bank_fw.pid[PID_POS_XY].P
        condition: USE_NAV
        min: 0
        max: 255
      - name: nav_fw_pos_xy_i
        field: bank_fw.pid[PID_POS_XY].I
        condition: USE_NAV
        min: 0
        max: 255
      - name: nav_fw_pos_xy_d
        field: bank_fw.pid[PID_POS_XY].D
        condition: USE_NAV
        min: 0
        max: 255
      - name: nav_fw_heading_p
        field: bank_fw.pid[PID_HEADING].P
        condition: USE_NAV
        min: 0
        max: 255
      - name: mc_iterm_relax_type
        field: iterm_relax_type
        table: iterm_relax_type
      - name: mc_iterm_relax
        field: iterm_relax
        table: iterm_relax
      - name: mc_iterm_relax_cutoff
        field: iterm_relax_cutoff
        min: 1
        max: 100
      - name: d_boost_factor
        field: dBoostFactor
        condition: USE_D_BOOST
        min: 1
        max: 3
      - name: d_boost_max_at_acceleration
        field: dBoostMaxAtAlleceleration
        condition: USE_D_BOOST
        min: 1000
        max: 16000
      - name: d_boost_gyro_delta_lpf_hz
        field: dBoostGyroDeltaLpfHz
        condition: USE_D_BOOST
        min: 10
        max: 250
      - name: antigravity_gain
        field: antigravityGain
        condition: USE_ANTIGRAVITY
        min: 1
        max: 20
      - name: antigravity_accelerator
        field: antigravityAccelerator
        condition: USE_ANTIGRAVITY
        min: 1
        max: 20
      - name: antigravity_cutoff_lpf_hz
        field: antigravityCutoff
        condition: USE_ANTIGRAVITY
        min: 1
        max: 30
      - name: pid_type
        field: pidControllerType
        table: pidTypeTable

  - name: PG_PID_AUTOTUNE_CONFIG
    type: pidAutotuneConfig_t
    condition: USE_NAV && USE_AUTOTUNE_FIXED_WING
    members:
      - name: fw_autotune_overshoot_time
        field: fw_overshoot_time
        min: 50
        max: 500
      - name: fw_autotune_undershoot_time
        field: fw_undershoot_time
        min: 50
        max: 500
      - name: fw_autotune_threshold
        field: fw_max_rate_threshold
        min: 0
        max: 100
      - name: fw_autotune_ff_to_p_gain
        field: fw_ff_to_p_gain
        min: 0
        max: 100
      - name: fw_autotune_ff_to_i_tc
        field: fw_ff_to_i_time_constant
        min: 100
        max: 5000

  - name: PG_POSITION_ESTIMATION_CONFIG
    type: positionEstimationConfig_t
    condition: USE_NAV
    members:
      - name: inav_auto_mag_decl
        field: automatic_mag_declination
        type: bool
      - name: inav_gravity_cal_tolerance
        field: gravity_calibration_tolerance
        min: 0
        max: 255
      - name: inav_use_gps_velned
        field: use_gps_velned
        type: bool
      - name: inav_allow_dead_reckoning
        field: allow_dead_reckoning
        type: bool
      - name: inav_reset_altitude
        field: reset_altitude_type
        table: reset_type
      - name: inav_reset_home
        field: reset_home_type
        table: reset_type
      - name: inav_max_surface_altitude
        field: max_surface_altitude
        min: 0
        max: 1000
      - name: inav_w_z_surface_p
        field: w_z_surface_p
        min: 0
        max: 100
      - name: inav_w_z_surface_v
        field: w_z_surface_v
        min: 0
        max: 100
      - name: inav_w_xy_flow_p
        field: w_xy_flow_p
        min: 0
        max: 100
      - name: inav_w_xy_flow_v
        field: w_xy_flow_v
        min: 0
        max: 100
      - name: inav_w_z_baro_p
        field: w_z_baro_p
        min: 0
        max: 10
      - name: inav_w_z_gps_p
        field: w_z_gps_p
        min: 0
        max: 10
      - name: inav_w_z_gps_v
        field: w_z_gps_v
        min: 0
        max: 10
      - name: inav_w_xy_gps_p
        field: w_xy_gps_p
        min: 0
        max: 10
      - name: inav_w_xy_gps_v
        field: w_xy_gps_v
        min: 0
        max: 10
      - name: inav_w_z_res_v
        field: w_z_res_v
        min: 0
        max: 10
      - name: inav_w_xy_res_v
        field: w_xy_res_v
        min: 0
        max: 10
      - name: inav_w_xyz_acc_p
        field: w_xyz_acc_p
        min: 0
        max: 1
      - name: inav_w_acc_bias
        field: w_acc_bias
        min: 0
        max: 1
      - name: inav_max_eph_epv
        field: max_eph_epv
        min: 0
        max: 9999
      - name: inav_baro_epv
        field: baro_epv
        min: 0
        max: 9999

  - name: PG_NAV_CONFIG
    type: navConfig_t
    headers: ["navigation/navigation.h"]
    condition: USE_NAV
    members:
      - name: nav_disarm_on_landing
        field: general.flags.disarm_on_landing
        type: bool
      - name: nav_use_midthr_for_althold
        field: general.flags.use_thr_mid_for_althold
        type: bool
      - name: nav_extra_arming_safety
        field: general.flags.extra_arming_safety
        table: nav_extra_arming_safety
      - name: nav_user_control_mode
        field: general.flags.user_control_mode
        table: nav_user_control_mode
      - name: nav_position_timeout
        field: general.pos_failure_timeout
        min: 0
        max: 10
      - name: nav_wp_radius
        field: general.waypoint_radius
        min: 10
        max: 10000
      - name: nav_wp_safe_distance
        field: general.waypoint_safe_distance
        max: 65000
      - name: nav_auto_speed
        field: general.max_auto_speed
        min: 10
        max: 2000
      - name: nav_auto_climb_rate
        field: general.max_auto_climb_rate
        min: 10
        max: 2000
      - name: nav_manual_speed
        field: general.max_manual_speed
        min: 10
        max: 2000
      - name: nav_manual_climb_rate
        field: general.max_manual_climb_rate
        min: 10
        max: 2000
      - name: nav_landing_speed
        field: general.land_descent_rate
        min: 100
        max: 2000
      - name: nav_land_slowdown_minalt
        field: general.land_slowdown_minalt
        min: 50
        max: 1000
      - name: nav_land_slowdown_maxalt
        field: general.land_slowdown_maxalt
        min: 500
        max: 4000
      - name: nav_emerg_landing_speed
        field: general.emerg_descent_rate
        min: 100
        max: 2000
      - name: nav_min_rth_distance
        field: general.min_rth_distance
        min: 0
        max: 5000
      - name: nav_overrides_motor_stop
        field: general.flags.auto_overrides_motor_stop
        type: bool
      - name: nav_rth_climb_first
        field: general.flags.rth_climb_first
        type: bool
      - name: nav_rth_climb_ignore_emerg
        field: general.flags.rth_climb_ignore_emerg
        type: bool
      - name: nav_rth_tail_first
        field: general.flags.rth_tail_first
        type: bool
      - name: nav_rth_allow_landing
        field: general.flags.rth_allow_landing
        table: nav_rth_allow_landing
      - name: nav_rth_alt_mode
        field: general.flags.rth_alt_control_mode
        table: nav_rth_alt_mode
      - name: nav_rth_abort_threshold
        field: general.rth_abort_threshold
        max: 65000
      - name: nav_max_terrain_follow_alt
        field: general.max_terrain_follow_altitude
        max: 1000
      - name: nav_rth_altitude
        field: general.rth_altitude
        max: 65000
      - name: nav_rth_home_altitude
        field: general.rth_home_altitude
        max: 65000
      - name: nav_rth_home_offset_distance
        field: general.rth_home_offset_distance
        max: 65000
      - name: nav_rth_home_offset_direction
        field: general.rth_home_offset_direction
        max: 359
      - name: nav_mc_bank_angle
        field: mc.max_bank_angle
        min: 15
        max: 45
      - name: nav_mc_hover_thr
        field: mc.hover_throttle
        min: 1000
        max: 2000
      - name: nav_mc_auto_disarm_delay
        field: mc.auto_disarm_delay
        min: 100
        max: 10000
      - name: nav_mc_braking_speed_threshold
        field: mc.braking_speed_threshold
        condition: USE_MR_BRAKING_MODE
        min: 0
        max: 1000
      - name: nav_mc_braking_disengage_speed
        field: mc.braking_disengage_speed
        condition: USE_MR_BRAKING_MODE
        min: 0
        max: 1000
      - name: nav_mc_braking_timeout
        field: mc.braking_timeout
        condition: USE_MR_BRAKING_MODE
        min: 100
        max: 5000
      - name: nav_mc_braking_boost_factor
        field: mc.braking_boost_factor
        condition: USE_MR_BRAKING_MODE
        min: 0
        max: 200
      - name: nav_mc_braking_boost_timeout
        field: mc.braking_boost_timeout
        condition: USE_MR_BRAKING_MODE
        min: 0
        max: 5000
      - name: nav_mc_braking_boost_speed_threshold
        field: mc.braking_boost_speed_threshold
        condition: USE_MR_BRAKING_MODE
        min: 100
        max: 1000
      - name: nav_mc_braking_boost_disengage_speed
        field: mc.braking_boost_disengage_speed
        condition: USE_MR_BRAKING_MODE
        min: 0
        max: 1000
      - name: nav_mc_braking_bank_angle
        field: mc.braking_bank_angle
        condition: USE_MR_BRAKING_MODE
        min: 15
        max: 60
      - name: nav_mc_pos_deceleration_time
        field: mc.posDecelerationTime
        condition: USE_NAV
        min: 0
        max: 255
      - name: nav_mc_pos_expo
        field: mc.posResponseExpo
        condition: USE_NAV
        min: 0
        max: 255
      - name: nav_fw_cruise_thr
        field: fw.cruise_throttle
        min: 1000
        max: 2000
      - name: nav_fw_min_thr
        field: fw.min_throttle
        min: 1000
        max: 2000
      - name: nav_fw_max_thr
        field: fw.max_throttle
        min: 1000
        max: 2000
      - name: nav_fw_bank_angle
        field: fw.max_bank_angle
        min: 5
        max: 80
      - name: nav_fw_climb_angle
        field: fw.max_climb_angle
        min: 5
        max: 80
      - name: nav_fw_dive_angle
        field: fw.max_dive_angle
        min: 5
        max: 80
      - name: nav_fw_pitch2thr
        field: fw.pitch_to_throttle
        min: 0
        max: 100
      - name: nav_fw_loiter_radius
        field: fw.loiter_radius
        min: 0
        max: 10000
      - name: nav_fw_cruise_speed
        field: fw.cruise_speed
        min: 0
        max: 65535

      - name: nav_fw_land_dive_angle
        field: fw.land_dive_angle
        condition: NAV_FIXED_WING_LANDING
        min: -20
        max: 20

      - name: nav_fw_launch_velocity
        field: fw.launch_velocity_thresh
        min: 100
        max: 10000
      - name: nav_fw_launch_accel
        field: fw.launch_accel_thresh
        min: 1000
        max: 20000
      - name: nav_fw_launch_max_angle
        field: fw.launch_max_angle
        min: 5
        max: 180
      - name: nav_fw_launch_detect_time
        field: fw.launch_time_thresh
        min: 10
        max: 1000
      - name: nav_fw_launch_thr
        field: fw.launch_throttle
        min: 1000
        max: 2000
      - name: nav_fw_launch_idle_thr
        field: fw.launch_idle_throttle
        min: 1000
        max: 2000
      - name: nav_fw_launch_motor_delay
        field: fw.launch_motor_timer
        min: 0
        max: 5000
      - name: nav_fw_launch_spinup_time
        field: fw.launch_motor_spinup_time
        min: 0
        max: 1000
      - name: nav_fw_launch_min_time
        field: fw.launch_min_time
        min: 0
        max: 60000
      - name: nav_fw_launch_timeout
        field: fw.launch_timeout
        max: 60000
      - name: nav_fw_launch_max_altitude
        field: fw.launch_max_altitude
        min: 0
        max: 60000
      - name: nav_fw_launch_climb_angle
        field: fw.launch_climb_angle
        min: 5
        max: 45
      - name: nav_fw_cruise_yaw_rate
        field: fw.cruise_yaw_rate
        min: 0
        max: 60
      - name: nav_fw_allow_manual_thr_increase
        field: fw.allow_manual_thr_increase
        type: bool

  - name: PG_TELEMETRY_CONFIG
    type: telemetryConfig_t
    headers: ["io/serial.h", "telemetry/telemetry.h", "telemetry/frsky_d.h", "telemetry/sim.h"]
    condition: USE_TELEMETRY
    members:
      - name: telemetry_switch
        type: bool
      - name: telemetry_inverted
        type: bool
      - name: frsky_default_latitude
        field: gpsNoFixLatitude
        min: -90
        max: 90
      - name: frsky_default_longitude
        field: gpsNoFixLongitude
        min: -180
        max: 180
      - name: frsky_coordinates_format
        field: frsky_coordinate_format
        min: 0
        max: FRSKY_FORMAT_NMEA
        type: uint8_t # TODO: This seems to use an enum, we should use table:
      - name: frsky_unit
        table: frsky_unit
        type: uint8_t
      - name: frsky_vfas_precision
        min: FRSKY_VFAS_PRECISION_LOW
        max: FRSKY_VFAS_PRECISION_HIGH
      - name: frsky_pitch_roll
        type: bool
      - name: report_cell_voltage
        type: bool
      - name: hott_alarm_sound_interval
        field: hottAlarmSoundInterval
        min: 0
        max: 120
      - name: telemetry_halfduplex
        field: halfDuplex
        type: bool
      - name: smartport_fuel_unit
        field: smartportFuelUnit
        condition: USE_TELEMETRY_SMARTPORT
        type: uint8_t
        table: smartport_fuel_unit
      - name: ibus_telemetry_type
        field: ibusTelemetryType
        min: 0
        max: 255
      - name: ltm_update_rate
        field: ltmUpdateRate
        condition: USE_TELEMETRY_LTM
        table: ltm_rates
      - name: sim_ground_station_number
        field: simGroundStationNumber
        condition: USE_TELEMETRY_SIM
        type: string
        max: 16
      - name: sim_pin
        field: simPin
        condition: USE_TELEMETRY_SIM
        type: string
        max: 8
      - name: sim_transmit_interval
        field: simTransmitInterval
        condition: USE_TELEMETRY_SIM
        type: uint16_t
        min: SIM_MIN_TRANSMIT_INTERVAL
        max: 65535
      - name: sim_transmit_flags
        field: simTransmitFlags
        condition: USE_TELEMETRY_SIM
        type: string
        max: SIM_N_TX_FLAGS
      - name: acc_event_threshold_high
        field: accEventThresholdHigh
        condition: USE_TELEMETRY_SIM
        type: uint16_t
        min: 0
        max: 65535
      - name: acc_event_threshold_low
        field: accEventThresholdLow
        condition: USE_TELEMETRY_SIM
        type: uint16_t
        min: 0
        max: 900
      - name: acc_event_threshold_neg_x
        field: accEventThresholdNegX
        condition: USE_TELEMETRY_SIM
        type: uint16_t
        min: 0
        max: 65535
      - name: sim_low_altitude
        field: simLowAltitude
        condition: USE_TELEMETRY_SIM
        type: int16_t
        min: INT16_MIN
        max: INT16_MAX
      - name: mavlink_ext_status_rate
        field: mavlink.extended_status_rate
        type: uint8_t
        min: 0
        max: 255
      - name: mavlink_rc_chan_rate
        field: mavlink.rc_channels_rate
        type: uint8_t
        min: 0
        max: 255
      - name: mavlink_pos_rate
        field: mavlink.position_rate
        type: uint8_t
        min: 0
        max: 255
      - name: mavlink_extra1_rate
        field: mavlink.extra1_rate
        type: uint8_t
        min: 0
        max: 255
      - name: mavlink_extra2_rate
        field: mavlink.extra2_rate
        type: uint8_t
        min: 0
        max: 255
  - name: PG_ELERES_CONFIG
    type: eleresConfig_t
    headers: ["rx/eleres.h"]
    condition: USE_RX_ELERES
    members:
      - name: eleres_freq
        field: eleresFreq
        min: 415
        max: 450
      - name: eleres_telemetry_en
        field: eleresTelemetryEn
        type: bool
      - name: eleres_telemetry_power
        field: eleresTelemetryPower
        min: 0
        max: 7
      - name: eleres_loc_en
        field: eleresLocEn
        type: bool
      - name: eleres_loc_power
        field: eleresLocPower
        min: 0
        max: 7
      - name: eleres_loc_delay
        field: eleresLocDelay
        min: 30
        max: 1800
      - name: eleres_signature
        field: eleresSignature
        max: UINT32_MAX

  - name: PG_LED_STRIP_CONFIG
    type: ledStripConfig_t
    headers: ["common/color.h", "io/ledstrip.h"]
    condition: USE_LED_STRIP
    members:
      - name: ledstrip_visual_beeper
        type: bool

  - name: PG_OSD_CONFIG
    type: osdConfig_t
    headers: ["io/osd.h", "drivers/osd.h"]
    condition: USE_OSD
    members:
      - name: osd_video_system
        table: osd_video_system
        field: video_system
        type: uint8_t
      - name: osd_row_shiftdown
        field: row_shiftdown
        min: 0
        max: 1
      - name: osd_units
        field: units
        table: osd_unit
        type: uint8_t
      - name: osd_stats_energy_unit
        field: stats_energy_unit
        table: osd_stats_energy_unit
        type: uint8_t

      - name: osd_rssi_alarm
        field: rssi_alarm
        min: 0
        max: 100
      - name: osd_time_alarm
        field: time_alarm
        min: 0
        max: 600
      - name: osd_alt_alarm
        field: alt_alarm
        min: 0
        max: 10000
      - name: osd_dist_alarm
        field: dist_alarm
        min: 0
        max: 50000
      - name: osd_neg_alt_alarm
        field: neg_alt_alarm
        min: 0
        max: 10000
      - name: osd_current_alarm
        field: current_alarm
        min: 0
        max: 255
      - name: osd_gforce_alarm
        field: gforce_alarm
        min: 0
        max: 20
      - name: osd_gforce_axis_alarm_min
        field: gforce_axis_alarm_min
        min: -20
        max: 20
      - name: osd_gforce_axis_alarm_max
        field: gforce_axis_alarm_max
        min: -20
        max: 20
      - name: osd_imu_temp_alarm_min
        field: imu_temp_alarm_min
        min: -550
        max: 1250
      - name: osd_imu_temp_alarm_max
        field: imu_temp_alarm_max
        min: -550
        max: 1250
      - name: osd_baro_temp_alarm_min
        field: baro_temp_alarm_min
        condition: USE_BARO
        min: -550
        max: 1250
      - name: osd_baro_temp_alarm_max
        field: baro_temp_alarm_max
        condition: USE_BARO
        min: -550
        max: 1250
      - name: osd_temp_label_align
        field: temp_label_align
        condition: USE_TEMPERATURE_SENSOR
        table: osd_alignment
        type: uint8_t

      - name: osd_artificial_horizon_reverse_roll
        field: ahi_reverse_roll
        type: bool
      - name: osd_artificial_horizon_max_pitch
        field: ahi_max_pitch
        min: 10
        max: 90
      - name: osd_crosshairs_style
        field: crosshairs_style
        table: osd_crosshairs_style
        type: uint8_t
      - name: osd_horizon_offset
        field: horizon_offset
        min: -2
        max: 2
      - name: osd_camera_uptilt
        field: camera_uptilt
        min: -40
        max: 80
      - name: osd_camera_fov_h
        field: camera_fov_h
        min: 60
        max: 150
      - name: osd_camera_fov_v
        field: camera_fov_v
        min: 30
        max: 120
      - name: osd_hud_margin_h
        field: hud_margin_h
        min: 0
        max: 4
      - name: osd_hud_margin_v
        field: hud_margin_v
        min: 0
        max: 4
      - name: osd_hud_homing
        field: hud_homing
        type: bool
      - name: osd_hud_homepoint
        field: hud_homepoint
        type: bool
      - name: osd_hud_radar_disp
        field: hud_radar_disp
        min: 0
        max: 4
      - name: osd_hud_radar_range_min
        field: hud_radar_range_min
        min: 1
        max: 30
      - name: osd_hud_radar_range_max
        field: hud_radar_range_max
        min: 100
        max: 9990
      - name: osd_hud_radar_nearest
        field: hud_radar_nearest
        min: 0
        max: 4000
      - name: osd_left_sidebar_scroll
        field: left_sidebar_scroll
        table: osd_sidebar_scroll
        type: uint8_t
      - name: osd_right_sidebar_scroll
        field: right_sidebar_scroll
        table: osd_sidebar_scroll
        type: uint8_t
      - name: osd_sidebar_scroll_arrows
        field: sidebar_scroll_arrows
        type: bool
      - name: osd_main_voltage_decimals
        field: main_voltage_decimals
        min: 1
        max: 2
      - name: osd_coordinate_digits
        field: coordinate_digits
        min: 8
        max: 11

      - name: osd_estimations_wind_compensation
        condition: USE_WIND_ESTIMATOR
        field: estimations_wind_compensation
        type: bool

      - name: osd_failsafe_switch_layout
        type: bool

      - name: osd_plus_code_digits
        field: plus_code_digits
        min: 10
        max: 13

  - name: PG_SYSTEM_CONFIG
    type: systemConfig_t
    headers: ["fc/config.h"]
    members:
      - name: i2c_speed
        condition: USE_I2C
        table: i2c_speed
      - name: cpu_underclock
        field: cpuUnderclock
        condition: USE_UNDERCLOCK
        type: bool
      - name: debug_mode
        table: debug_modes
      - name: throttle_tilt_comp_str
        field: throttle_tilt_compensation_strength
        min: 0
        max: 100
      - name: name

  - name: PG_MODE_ACTIVATION_OPERATOR_CONFIG
    type: modeActivationOperatorConfig_t
    headers: ["fc/rc_modes.h"]
    members:
      - name: mode_range_logic_operator
        field: modeActivationOperator
        table: aux_operator
        type: uint8_t

  - name: PG_STATS_CONFIG
    type: statsConfig_t
    headers: ["fc/stats.h"]
    condition: USE_STATS
    members:
      - name: stats
        field: stats_enabled
        type: bool
      - name: stats_total_time
        max: INT32_MAX
      - name: stats_total_dist
        max: INT32_MAX
      - name: stats_total_energy
        max: INT32_MAX
        condition: USE_ADC

  - name: PG_TIME_CONFIG
    type: timeConfig_t
    headers: ["common/time.h"]
    members:
      - name: tz_offset
        min: -1440
        max: 1440
      - name: tz_automatic_dst
        type: uint8_t
        table: tz_automatic_dst

  - name: PG_DISPLAY_CONFIG
    type: displayConfig_t
    headers: ["drivers/display.h"]
    members:
      - name: display_force_sw_blink
        field: force_sw_blink
        type: bool

  - name: PG_VTX_CONFIG
    type: vtxConfig_t
    headers: ["io/vtx_control.h"]
    condition: USE_VTX_CONTROL
    members:
      - name: vtx_halfduplex
        field: halfDuplex
        type: bool

  - name: PG_VTX_SETTINGS_CONFIG
    type: vtxSettingsConfig_t
    headers: ["drivers/vtx_common.h", "io/vtx.h"]
    members:
      - name: vtx_band
        field: band
        min: VTX_SETTINGS_NO_BAND
        max: VTX_SETTINGS_MAX_BAND
      - name: vtx_channel
        field: channel
        min: VTX_SETTINGS_MIN_CHANNEL
        max: VTX_SETTINGS_MAX_CHANNEL
      - name: vtx_power
        field: power
        min: VTX_SETTINGS_MIN_POWER
        max: VTX_SETTINGS_MAX_POWER
      - name: vtx_low_power_disarm
        field: lowPowerDisarm
        table: vtx_low_power_disarm
        type: uint8_t
      - name: vtx_pit_mode_chan
        field: pitModeChan
        min: VTX_SETTINGS_MIN_CHANNEL
        max: VTX_SETTINGS_MAX_CHANNEL

  - name: PG_PINIOBOX_CONFIG
    type: pinioBoxConfig_t
    headers: ["io/piniobox.h"]
    condition: USE_PINIOBOX
    members:
      - name: pinio_box1
        field: permanentId[0]
        min: 0
        max: 255
        type: uint8_t
      - name: pinio_box2
        field: permanentId[1]
        min: 0
        max: 255
        type: uint8_t
      - name: pinio_box3
        field: permanentId[2]
        min: 0
        max: 255
        type: uint8_t
      - name: pinio_box4
        field: permanentId[3]
        min: 0
        max: 255
        type: uint8_t

  - name: PG_LOG_CONFIG
    type: logConfig_t
    headers: ["common/log.h"]
    condition: USE_LOG
    members:
        - name: log_level
          field: level
          table: log_level
        - name: log_topics
          field: topics
          min: 0,
          max: UINT32_MAX<|MERGE_RESOLUTION|>--- conflicted
+++ resolved
@@ -81,11 +81,7 @@
     values: ["NONE", "GYRO", "AGL", "FLOW_RAW",
       "FLOW", "SBUS", "FPORT", "ALWAYS", "SAG_COMP_VOLTAGE",
       "VIBE", "CRUISE", "REM_FLIGHT_TIME", "SMARTAUDIO", "ACC", "ITERM_RELAX",
-<<<<<<< HEAD
-      "ERPM", "RPM_FILTER", "RPM_FREQ", "DEBUG_IMU2"]
-=======
-      "ERPM", "RPM_FILTER", "RPM_FREQ", "DYNAMIC_FILTER", "DYNAMIC_FILTER_FREQUENCY"]
->>>>>>> 01c5e668
+      "ERPM", "RPM_FILTER", "RPM_FREQ", "IMU2", "DYNAMIC_FILTER", "DYNAMIC_FILTER_FREQUENCY"]
   - name: async_mode
     values: ["NONE", "GYRO", "ALL"]
   - name: aux_operator
