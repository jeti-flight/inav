--- conflicted
+++ resolved
@@ -2260,11 +2260,8 @@
         min: 0
         max: 65535
       - name: nav_fw_control_smoothness
-<<<<<<< HEAD
-=======
         description: "How smoothly the autopilot controls the airplane to correct the navigation error"
         default_value: "0"
->>>>>>> 56be63d5
         field: fw.control_smoothness
         min: 0
         max: 9
