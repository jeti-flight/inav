/*
 * This file is part of Cleanflight.
 *
 * Cleanflight is free software: you can redistribute it and/or modify
 * it under the terms of the GNU General Public License as published by
 * the Free Software Foundation, either version 3 of the License, or
 * (at your option) any later version.
 *
 * Cleanflight is distributed in the hope that it will be useful,
 * but WITHOUT ANY WARRANTY; without even the implied warranty of
 * MERCHANTABILITY or FITNESS FOR A PARTICULAR PURPOSE.  See the
 * GNU General Public License for more details.
 *
 * You should have received a copy of the GNU General Public License
 * along with Cleanflight.  If not, see <http://www.gnu.org/licenses/>.
 */

#pragma once

#include <stdbool.h>

#include "common/bitarray.h"

#include "config/parameter_group.h"

typedef enum {
    BOXARM          = 0,
    BOXANGLE        = 1,
    BOXHORIZON      = 2,
    BOXNAVALTHOLD   = 3,    // old BOXBARO
    BOXHEADINGHOLD  = 4,    // old MAG
    BOXHEADFREE     = 5,
    BOXHEADADJ      = 6,
    BOXCAMSTAB      = 7,
    BOXNAVRTH       = 8,    // old GPSHOME
    BOXNAVPOSHOLD   = 9,    // old GPSHOLD
    BOXMANUAL       = 10,
    BOXBEEPERON     = 11,
    BOXLEDLOW       = 12,
    BOXLIGHTS       = 13,
    BOXNAVLAUNCH    = 14,
    BOXOSD          = 15,
    BOXTELEMETRY    = 16,
    BOXBLACKBOX     = 17,
    BOXFAILSAFE     = 18,
    BOXNAVWP        = 19,
    BOXAIRMODE      = 20,
    BOXHOMERESET    = 21,
    BOXGCSNAV       = 22,
    BOXKILLSWITCH   = 23,   // old HEADING LOCK
    BOXSURFACE      = 24,
    BOXFLAPERON     = 25,
    BOXTURNASSIST   = 26,
    BOXAUTOTRIM     = 27,
    BOXAUTOTUNE     = 28,
    BOXCAMERA1      = 29,
    BOXCAMERA2      = 30,
    BOXCAMERA3      = 31,
    BOXOSDALT1      = 32,
    BOXOSDALT2      = 33,
    BOXOSDALT3      = 34,
<<<<<<< HEAD
    BOXBRAKING      = 35,
=======
    BOXNAVCRUISE    = 35,
>>>>>>> 3f115185
    CHECKBOX_ITEM_COUNT
} boxId_e;

// type to hold enough bits for CHECKBOX_ITEM_COUNT. Struct used for value-like behavior
typedef struct boxBitmask_s { BITARRAY_DECLARE(bits, CHECKBOX_ITEM_COUNT); } boxBitmask_t;

#define MAX_MODE_ACTIVATION_CONDITION_COUNT 20

#define CHANNEL_RANGE_MIN 900
#define CHANNEL_RANGE_MAX 2100

#define MODE_STEP_TO_CHANNEL_VALUE(step) (CHANNEL_RANGE_MIN + 25 * step)
#define CHANNEL_VALUE_TO_STEP(channelValue) ((constrain(channelValue, CHANNEL_RANGE_MIN, CHANNEL_RANGE_MAX) - CHANNEL_RANGE_MIN) / 25)

#define MIN_MODE_RANGE_STEP 0
#define MAX_MODE_RANGE_STEP ((CHANNEL_RANGE_MAX - CHANNEL_RANGE_MIN) / 25)

#define IS_RANGE_USABLE(range) ((range)->startStep < (range)->endStep)

// steps are 25 apart
// a value of 0 corresponds to a channel value of 900 or less
// a value of 48 corresponds to a channel value of 2100 or more
// 48 steps between 900 and 1200
typedef struct channelRange_s {
    uint8_t startStep;
    uint8_t endStep;
} channelRange_t;

typedef struct modeActivationCondition_s {
    boxId_e modeId;
    uint8_t auxChannelIndex;
    channelRange_t range;
} modeActivationCondition_t;

typedef enum {
    MODE_OPERATOR_OR, // default
    MODE_OPERATOR_AND
} modeActivationOperator_e;

typedef struct modeActivationOperatorConfig_s {
    modeActivationOperator_e modeActivationOperator;
} modeActivationOperatorConfig_t;

PG_DECLARE_ARRAY(modeActivationCondition_t, MAX_MODE_ACTIVATION_CONDITION_COUNT, modeActivationConditions);
PG_DECLARE(modeActivationOperatorConfig_t, modeActivationOperatorConfig);

bool IS_RC_MODE_ACTIVE(boxId_e boxId);
void rcModeUpdate(boxBitmask_t *newState);

bool isModeActivationConditionPresent(boxId_e modeId);

bool isUsingSticksForArming(void);
bool isAirmodeActive(void);
bool isUsingNavigationModes(void);
bool isRangeActive(uint8_t auxChannelIndex, const channelRange_t *range);

void updateActivatedModes(void);
void updateUsedModeActivationConditionFlags(void);
void configureModeActivationCondition(int macIndex, boxId_e modeId, uint8_t auxChannelIndex, uint16_t startPwm, uint16_t endPwm);<|MERGE_RESOLUTION|>--- conflicted
+++ resolved
@@ -59,11 +59,8 @@
     BOXOSDALT1      = 32,
     BOXOSDALT2      = 33,
     BOXOSDALT3      = 34,
-<<<<<<< HEAD
-    BOXBRAKING      = 35,
-=======
     BOXNAVCRUISE    = 35,
->>>>>>> 3f115185
+    BOXBRAKING      = 36,
     CHECKBOX_ITEM_COUNT
 } boxId_e;
 
