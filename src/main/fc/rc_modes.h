/*
 * This file is part of Cleanflight.
 *
 * Cleanflight is free software: you can redistribute it and/or modify
 * it under the terms of the GNU General Public License as published by
 * the Free Software Foundation, either version 3 of the License, or
 * (at your option) any later version.
 *
 * Cleanflight is distributed in the hope that it will be useful,
 * but WITHOUT ANY WARRANTY; without even the implied warranty of
 * MERCHANTABILITY or FITNESS FOR A PARTICULAR PURPOSE.  See the
 * GNU General Public License for more details.
 *
 * You should have received a copy of the GNU General Public License
 * along with Cleanflight.  If not, see <http://www.gnu.org/licenses/>.
 */

#pragma once

#include <stdbool.h>

#include "common/bitarray.h"

#include "config/parameter_group.h"

#define BOXID_NONE 255

typedef enum {
    BOXARM           = 0,
    BOXANGLE         = 1,
    BOXHORIZON       = 2,
    BOXNAVALTHOLD    = 3,    // old BOXBARO
    BOXHEADINGHOLD   = 4,    // old MAG
    BOXHEADFREE      = 5,
    BOXHEADADJ       = 6,
    BOXCAMSTAB       = 7,
    BOXNAVRTH        = 8,    // old GPSHOME
    BOXNAVPOSHOLD    = 9,    // old GPSHOLD
    BOXMANUAL        = 10,
    BOXBEEPERON      = 11,
    BOXLEDLOW        = 12,
    BOXLIGHTS        = 13,
    BOXNAVLAUNCH     = 14,
    BOXOSD           = 15,
    BOXTELEMETRY     = 16,
    BOXBLACKBOX      = 17,
    BOXFAILSAFE      = 18,
    BOXNAVWP         = 19,
    BOXAIRMODE       = 20,
    BOXHOMERESET     = 21,
    BOXGCSNAV        = 22,
    BOXKILLSWITCH    = 23,   // old HEADING LOCK
    BOXSURFACE       = 24,
    BOXFLAPERON      = 25,
    BOXTURNASSIST    = 26,
    BOXAUTOTRIM      = 27,
    BOXAUTOTUNE      = 28,
    BOXCAMERA1       = 29,
    BOXCAMERA2       = 30,
    BOXCAMERA3       = 31,
    BOXOSDALT1       = 32,
    BOXOSDALT2       = 33,
    BOXOSDALT3       = 34,
    BOXNAVCRUISE     = 35,
    BOXBRAKING       = 36,
    BOXUSER1         = 37,
    BOXUSER2         = 38,
    BOXFPVANGLEMIX   = 39,
    BOXLOITERDIRCHN  = 40,
    BOXMSPRCOVERRIDE = 41,
<<<<<<< HEAD
    BOXAUTOLEVEL     = 42,
    BOXPREARM        = 43,
=======
    BOXPREARM        = 42,
    BOXFLIPOVERAFTERCRASH = 43,
>>>>>>> c29f67a2
    CHECKBOX_ITEM_COUNT
} boxId_e;

// type to hold enough bits for CHECKBOX_ITEM_COUNT. Struct used for value-like behavior
typedef struct boxBitmask_s { BITARRAY_DECLARE(bits, CHECKBOX_ITEM_COUNT); } boxBitmask_t;

#define MAX_MODE_ACTIVATION_CONDITION_COUNT 20

#define CHANNEL_RANGE_MIN 900
#define CHANNEL_RANGE_MAX 2100

#define CHANNEL_RANGE_STEP_WIDTH 25

#define MODE_STEP_TO_CHANNEL_VALUE(step) (CHANNEL_RANGE_MIN + CHANNEL_RANGE_STEP_WIDTH * step)
#define CHANNEL_VALUE_TO_STEP(channelValue) ((constrain(channelValue, CHANNEL_RANGE_MIN, CHANNEL_RANGE_MAX) - CHANNEL_RANGE_MIN) / CHANNEL_RANGE_STEP_WIDTH)

#define MIN_MODE_RANGE_STEP 0
#define MAX_MODE_RANGE_STEP ((CHANNEL_RANGE_MAX - CHANNEL_RANGE_MIN) / CHANNEL_RANGE_STEP_WIDTH)

#define IS_RANGE_USABLE(range) ((range)->startStep < (range)->endStep)

// steps are 25 apart
// a value of 0 corresponds to a channel value of 900 or less
// a value of 48 corresponds to a channel value of 2100 or more
// 48 steps between 900 and 1200
typedef struct channelRange_s {
    uint8_t startStep;
    uint8_t endStep;
} channelRange_t;

typedef struct modeActivationCondition_s {
    boxId_e modeId;
    uint8_t auxChannelIndex;
    channelRange_t range;
} modeActivationCondition_t;

typedef enum {
    MODE_OPERATOR_OR, // default
    MODE_OPERATOR_AND
} modeActivationOperator_e;

typedef struct modeActivationOperatorConfig_s {
    modeActivationOperator_e modeActivationOperator;
} modeActivationOperatorConfig_t;

PG_DECLARE_ARRAY(modeActivationCondition_t, MAX_MODE_ACTIVATION_CONDITION_COUNT, modeActivationConditions);
PG_DECLARE(modeActivationOperatorConfig_t, modeActivationOperatorConfig);

bool IS_RC_MODE_ACTIVE(boxId_e boxId);
void rcModeUpdate(boxBitmask_t *newState);

bool isModeActivationConditionPresent(boxId_e modeId);

void processAirmode(void);
bool isUsingNavigationModes(void);
bool isRangeActive(uint8_t auxChannelIndex, const channelRange_t *range);

void updateActivatedModes(void);
void updateUsedModeActivationConditionFlags(void);
void configureModeActivationCondition(int macIndex, boxId_e modeId, uint8_t auxChannelIndex, uint16_t startPwm, uint16_t endPwm);<|MERGE_RESOLUTION|>--- conflicted
+++ resolved
@@ -68,13 +68,9 @@
     BOXFPVANGLEMIX   = 39,
     BOXLOITERDIRCHN  = 40,
     BOXMSPRCOVERRIDE = 41,
-<<<<<<< HEAD
     BOXAUTOLEVEL     = 42,
     BOXPREARM        = 43,
-=======
-    BOXPREARM        = 42,
-    BOXFLIPOVERAFTERCRASH = 43,
->>>>>>> c29f67a2
+    BOXFLIPOVERAFTERCRASH = 44,
     CHECKBOX_ITEM_COUNT
 } boxId_e;
 
